# This Dockerfile is used for the services that can run on CPU
FROM python:3.11

ENV VIRTUAL_ENV=/venv
RUN python3 -m venv $VIRTUAL_ENV
ENV PATH="$VIRTUAL_ENV/bin:$PATH"
ARG groupid
ARG userid
ARG groupname

# Install cryoem-services and pipeliner
RUN python -m pip install cryoemservices && \
    python -m pip install http://gitlab.com/stephen-riggs/ccpem-pipeliner/-/archive/diamond_tomo/ccpem-pipeliner-diamond_tomo.zip

# Install IMOD for tomo align
<<<<<<< HEAD
COPY --chown="${userid}":"${groupid}" packages/imod-4.11.1 /IMOD/4.11.1
ENV PATH=/IMOD/4.11.1/IMOD/bin/realbin:${PATH}
RUN chmod +x /IMOD/4.11.1
=======
RUN mkdir imod_install && \
    curl https://bio3d.colorado.edu/imod/AMD64-RHEL5/imod_5.1.0_RHEL8-64_CUDA12.0.sh > imod_5.1.0_RHEL8-64_CUDA12.0.sh && \
    chmod +x imod_5.1.0_RHEL8-64_CUDA12.0.sh && \
    ./imod_5.1.0_RHEL8-64_CUDA12.0.sh -dir imod_install -skip -y
ENV PATH=/imod_install/IMOD/bin:${PATH}
ENV IMOD_DIR=/imod_install/IMOD
>>>>>>> e0a77034

# Create EM user
RUN groupadd -r -g "${groupid}" "${groupname}" && useradd -r -M "${groupname}" -u "${userid}" -g "${groupname}"
USER "${userid}":"${groupid}"
<|MERGE_RESOLUTION|>--- conflicted
+++ resolved
@@ -13,18 +13,12 @@
     python -m pip install http://gitlab.com/stephen-riggs/ccpem-pipeliner/-/archive/diamond_tomo/ccpem-pipeliner-diamond_tomo.zip
 
 # Install IMOD for tomo align
-<<<<<<< HEAD
-COPY --chown="${userid}":"${groupid}" packages/imod-4.11.1 /IMOD/4.11.1
-ENV PATH=/IMOD/4.11.1/IMOD/bin/realbin:${PATH}
-RUN chmod +x /IMOD/4.11.1
-=======
 RUN mkdir imod_install && \
     curl https://bio3d.colorado.edu/imod/AMD64-RHEL5/imod_5.1.0_RHEL8-64_CUDA12.0.sh > imod_5.1.0_RHEL8-64_CUDA12.0.sh && \
     chmod +x imod_5.1.0_RHEL8-64_CUDA12.0.sh && \
     ./imod_5.1.0_RHEL8-64_CUDA12.0.sh -dir imod_install -skip -y
 ENV PATH=/imod_install/IMOD/bin:${PATH}
 ENV IMOD_DIR=/imod_install/IMOD
->>>>>>> e0a77034
 
 # Create EM user
 RUN groupadd -r -g "${groupid}" "${groupname}" && useradd -r -M "${groupname}" -u "${userid}" -g "${groupname}"
