from __future__ import annotations

import os
import sys
from pathlib import Path
from unittest import mock

import pytest
import zocalo.configuration
from workflows.transport.offline_transport import OfflineTransport

from cryoemservices.services import motioncorr
from cryoemservices.util.relion_service_options import RelionServiceOptions


@pytest.fixture
def mock_zocalo_configuration(tmp_path):
    mock_zc = mock.MagicMock(zocalo.configuration.Configuration)
    mock_zc.storage = {
        "zocalo.recipe_directory": tmp_path,
    }
    return mock_zc


@pytest.fixture
def mock_environment(mock_zocalo_configuration):
    return {"config": mock_zocalo_configuration}


@pytest.fixture
def offline_transport(mocker):
    transport = OfflineTransport()
    mocker.spy(transport, "send")
    return transport


@pytest.mark.skipif(sys.platform == "win32", reason="does not run on windows")
@mock.patch("cryoemservices.services.motioncorr.subprocess.run")
def test_motioncor2_service_spa(
    mock_subprocess, mock_environment, offline_transport, tmp_path
):
    """
    Send a test message to MotionCorr for SPA using MotionCor2
    This should call the mock subprocess then send messages on to
    the ispyb_connector and images services.
    It also creates the next jobs (ctffind and two icebreaker jobs)
    and the node_creator is called for both import and motion correction.
    """
    mock_subprocess().returncode = 0
    mock_subprocess().stdout = "stdout".encode("ascii")
    mock_subprocess().stderr = "stderr".encode("ascii")

    (tmp_path / "gain.mrc").touch()
    movie = Path(f"{tmp_path}/Movies/sample.tiff")
    movie.parent.mkdir(parents=True)
    movie.touch()

    header = {
        "message-id": mock.sentinel,
        "subscription": mock.sentinel,
    }
    motioncorr_test_message = {
        "parameters": {
            "experiment_type": "spa",
            "pixel_size": 0.1,
            "autopick": {"autopick": "autopick"},
            "ctf": {"ctf": "ctf"},
            "movie": str(movie),
            "mrc_out": f"{tmp_path}/MotionCorr/job002/Movies/sample.mrc",
            "patch_sizes": {"x": 5, "y": 5},
            "gpu": 0,
            "threads": 1,
            "gain_ref": f"{tmp_path}/gain.mrc",
            "mc_uuid": 0,
            "picker_uuid": 0,
            "rot_gain": 1,
            "flip_gain": 1,
            "dark": "dark",
            "use_gpus": 1,
            "sum_range": {"sum1": "sum1", "sum2": "sum2"},
            "iter": 1,
            "tol": 1.1,
            "throw": 1,
            "trunc": 1,
            "fm_ref": 1,
            "voltage": 300,
            "dose_per_frame": 1,
            "init_dose": 1,
            "use_motioncor2": True,
            "fm_int_file": "fm_int_file",
            "mag": {"mag1": "mag1", "mag2": "mag2"},
            "motion_corr_binning": 2,
            "serial": 1,
            "in_suffix": "mrc",
            "eer_sampling": 1,
            "out_stack": 1,
            "bft": {"global_motion": 500, "local_motion": 150},
            "group": 1,
            "defect_file": "file",
            "arc_dir": "arc_dir",
            "in_fm_motion": 1,
            "split_sum": 1,
            "movie_id": 1,
            "do_icebreaker_jobs": True,
            "relion_options": {
                "pixel_size": 0.1,
                "do_icebreaker_jobs": True,
                "cryolo_threshold": 0.3,
                "ampl_contrast": 0.2,
            },
        },
        "content": "dummy",
    }
    output_relion_options = dict(RelionServiceOptions())
    output_relion_options["voltage"] = motioncorr_test_message["parameters"]["voltage"]
    output_relion_options["pixel_size"] = motioncorr_test_message["parameters"][
        "pixel_size"
    ]
    output_relion_options["dose_per_frame"] = motioncorr_test_message["parameters"][
        "dose_per_frame"
    ]
    output_relion_options["gain_ref"] = motioncorr_test_message["parameters"][
        "gain_ref"
    ]
    output_relion_options["motion_corr_binning"] = motioncorr_test_message[
        "parameters"
    ]["motion_corr_binning"]
    output_relion_options.update(
        motioncorr_test_message["parameters"]["relion_options"]
    )
    output_relion_options["pixel_size"] = 0.2
    output_relion_options["eer_grouping"] = 0

    # Set up the mock service
    service = motioncorr.MotionCorr(environment=mock_environment)
    service.transport = offline_transport
    service.start()

    # Work out the expected shifts
    service.x_shift_list = [-3.0, 3.0]
    service.y_shift_list = [4.0, -4.0]
    service.each_total_motion = [5.0, 5.0]
    total_motion = 10.0
    early_motion = 10.0
    late_motion = 0.0
    average_motion_per_frame = 5

    # Send a message to the service
    service.motion_correction(None, header=header, message=motioncorr_test_message)

    mc_command = [
        "MotionCor2",
        "-InTiff",
        str(movie),
        "-OutMrc",
        motioncorr_test_message["parameters"]["mrc_out"],
        "-PixSize",
        str(motioncorr_test_message["parameters"]["pixel_size"]),
        "-FmDose",
        "1.0",
        "-Patch",
        "5 5",
        "-Gpu",
        "0",
        "-Gain",
        motioncorr_test_message["parameters"]["gain_ref"],
        "-RotGain",
        "1",
        "-FlipGain",
        "1",
        "-Dark",
        "dark",
        "-UseGpus",
        "1",
        "-SumRange",
        "sum1 sum2",
        "-Iter",
        "1",
        "-Tol",
        "1.1",
        "-Throw",
        "1",
        "-Trunc",
        "1",
        "-FmRef",
        "1",
        "-Kv",
        "300",
        "-InitDose",
        "1.0",
        "-Mag",
        "mag1 mag2",
        "-FtBin",
        "2.0",
        "-Serial",
        "1",
        "-InSuffix",
        "mrc",
        "-EerSampling",
        "1",
        "-OutStack",
        "1",
        "-Bft",
        "500 150",
        "-Group",
        "1",
        "-DefectFile",
        "file",
        "-ArcDir",
        "arc_dir",
        "-InFmMotion",
        "1",
        "-SplitSum",
        "1",
    ]

    assert mock_subprocess.call_count == 4
    mock_subprocess.assert_called_with(mc_command, capture_output=True)

    # Check that the correct messages were sent
    offline_transport.send.assert_any_call(
        destination="icebreaker",
        message={
            "parameters": {
                "icebreaker_type": "micrographs",
                "input_micrographs": motioncorr_test_message["parameters"]["mrc_out"],
                "output_path": f"{tmp_path}/IceBreaker/job003/",
                "mc_uuid": motioncorr_test_message["parameters"]["mc_uuid"],
                "relion_options": output_relion_options,
                "total_motion": total_motion,
                "early_motion": early_motion,
                "late_motion": late_motion,
            },
            "content": "dummy",
        },
    )
    offline_transport.send.assert_any_call(
        destination="icebreaker",
        message={
            "parameters": {
                "icebreaker_type": "enhancecontrast",
                "input_micrographs": motioncorr_test_message["parameters"]["mrc_out"],
                "output_path": f"{tmp_path}/IceBreaker/job004/",
                "mc_uuid": motioncorr_test_message["parameters"]["mc_uuid"],
                "relion_options": output_relion_options,
                "total_motion": total_motion,
                "early_motion": early_motion,
                "late_motion": late_motion,
            },
            "content": "dummy",
        },
    )
    offline_transport.send.assert_any_call(
        destination="ctffind",
        message={
            "parameters": {
                "ctf": "ctf",
                "input_image": motioncorr_test_message["parameters"]["mrc_out"],
                "mc_uuid": motioncorr_test_message["parameters"]["mc_uuid"],
                "picker_uuid": motioncorr_test_message["parameters"]["picker_uuid"],
                "relion_options": output_relion_options,
                "amplitude_contrast": output_relion_options["ampl_contrast"],
                "experiment_type": "spa",
                "output_image": f"{tmp_path}/CtfFind/job006/Movies/sample.ctf",
                "pixel_size": motioncorr_test_message["parameters"]["pixel_size"] * 2,
            },
            "content": "dummy",
        },
    )
    offline_transport.send.assert_any_call(
        destination="ispyb_connector",
        message={
            "parameters": {
                "first_frame": 1,
                "last_frame": 2,
                "total_motion": total_motion,
                "average_motion_per_frame": average_motion_per_frame,
                "drift_plot_full_path": f"{tmp_path}/MotionCorr/job002/Movies/sample_drift_plot.json",
                "micrograph_snapshot_full_path": f"{tmp_path}/MotionCorr/job002/Movies/sample.jpeg",
                "micrograph_full_path": motioncorr_test_message["parameters"][
                    "mrc_out"
                ],
                "patches_used_x": motioncorr_test_message["parameters"]["patch_sizes"][
                    "x"
                ],
                "patches_used_y": motioncorr_test_message["parameters"]["patch_sizes"][
                    "y"
                ],
                "buffer_store": motioncorr_test_message["parameters"]["mc_uuid"],
                "dose_per_frame": motioncorr_test_message["parameters"][
                    "dose_per_frame"
                ],
                "ispyb_command": "buffer",
                "buffer_command": {"ispyb_command": "insert_motion_correction"},
            },
            "content": {"dummy": "dummy"},
        },
    )
    offline_transport.send.assert_any_call(
        destination="images",
        message={
            "image_command": "mrc_to_jpeg",
            "file": motioncorr_test_message["parameters"]["mrc_out"],
        },
    )
    offline_transport.send.assert_any_call(
        destination="node_creator",
        message={
            "parameters": {
                "experiment_type": "spa",
                "job_type": "relion.import.movies",
                "input_file": str(movie),
                "output_file": f"{tmp_path}/Import/job001/Movies/sample.tiff",
                "relion_options": output_relion_options,
                "command": "",
                "stdout": "",
                "stderr": "",
            },
            "content": "dummy",
        },
    )
    offline_transport.send.assert_any_call(
        destination="node_creator",
        message={
            "parameters": {
                "experiment_type": "spa",
                "job_type": "relion.motioncorr.motioncor2",
                "input_file": f"{tmp_path}/Import/job001/Movies/sample.tiff",
                "output_file": motioncorr_test_message["parameters"]["mrc_out"],
                "relion_options": output_relion_options,
                "command": " ".join(mc_command),
                "stdout": "stdout",
                "stderr": "stderr",
                "results": {
                    "total_motion": total_motion,
                    "early_motion": early_motion,
                    "late_motion": late_motion,
                },
            },
            "content": "dummy",
        },
    )


@pytest.mark.skipif(sys.platform == "win32", reason="does not run on windows")
@mock.patch("cryoemservices.services.motioncorr.subprocess.run")
def test_motioncor_relion_service_spa(
    mock_subprocess, mock_environment, offline_transport, tmp_path
):
    """
    Send a test message to MotionCorr for SPA using Relion's own version
    This should call the mock subprocess then send messages on to
    the ispyb_connector and images services.
    It also creates the next jobs (ctffind and two icebreaker jobs)
    and the node_creator is called for both import and motion correction.
    """
    mock_subprocess().returncode = 0
    mock_subprocess().stdout = "stdout".encode("ascii")
    mock_subprocess().stderr = "stderr".encode("ascii")

    (tmp_path / "gain.mrc").touch()
    movie = Path(f"{tmp_path}/Movies/sample.eer")
    movie.parent.mkdir(parents=True)
    movie.touch()

    header = {
        "message-id": mock.sentinel,
        "subscription": mock.sentinel,
    }
    motioncorr_test_message = {
        "parameters": {
            "experiment_type": "spa",
            "pixel_size": 0.1,
            "autopick": {"autopick": "autopick"},
            "ctf": {"ctf": "ctf"},
            "movie": str(movie),
            "mrc_out": f"{tmp_path}/MotionCorr/job002/Movies/sample.mrc",
            "patch_sizes": {"x": 5, "y": 5},
            "gpu": 0,
            "threads": 2,
            "gain_ref": f"{tmp_path}/gain.mrc",
            "mc_uuid": 0,
            "picker_uuid": 0,
            "rot_gain": 1,
            "flip_gain": 1,
            "dark": "dark",
            "use_gpus": 1,
            "sum_range": {"sum1": "sum1", "sum2": "sum2"},
            "iter": 1,
            "tol": 1.1,
            "throw": 1,
            "trunc": 1,
            "fm_ref": 1,
            "voltage": 300,
            "dose_per_frame": 1,
            "init_dose": 1,
            "use_motioncor2": False,
            "fm_int_file": f"{tmp_path}/fm_int_file.txt",
            "mag": {"mag1": "mag1", "mag2": "mag2"},
            "motion_corr_binning": 2,
            "serial": 1,
            "in_suffix": "mrc",
            "eer_sampling": 1,
            "out_stack": 1,
            "bft": {"global_motion": 500, "local_motion": 150},
            "group": 1,
            "defect_file": "file",
            "arc_dir": "arc_dir",
            "in_fm_motion": 1,
            "split_sum": 1,
            "movie_id": 1,
            "do_icebreaker_jobs": True,
            "relion_options": {
                "pixel_size": 0.1,
                "do_icebreaker_jobs": True,
                "cryolo_threshold": 0.3,
                "ampl_contrast": 0.2,
            },
        },
        "content": "dummy",
    }
    output_relion_options = dict(RelionServiceOptions())
    output_relion_options["voltage"] = motioncorr_test_message["parameters"]["voltage"]
    output_relion_options["pixel_size"] = motioncorr_test_message["parameters"][
        "pixel_size"
    ]
    output_relion_options["dose_per_frame"] = motioncorr_test_message["parameters"][
        "dose_per_frame"
    ]
    output_relion_options["gain_ref"] = motioncorr_test_message["parameters"][
        "gain_ref"
    ]
    output_relion_options["motion_corr_binning"] = motioncorr_test_message[
        "parameters"
    ]["motion_corr_binning"]
    output_relion_options.update(
        motioncorr_test_message["parameters"]["relion_options"]
    )
    output_relion_options["pixel_size"] = 0.2
    output_relion_options["eer_grouping"] = 10

    # Write sample eer frame file
    with open(f"{tmp_path}/fm_int_file.txt", "w") as fm_int_file:
        fm_int_file.write("100 10 1\n")

    # Touch expected output file
    (tmp_path / "MotionCorr/job002/Movies").mkdir(parents=True, exist_ok=True)
    with open(tmp_path / "MotionCorr/job002/Movies/sample.star", "w") as relion_output:
        relion_output.write(
            "data_global_shift\nloop_\n_rlnMicrographShiftX\n_rlnMicrographShiftY\n"
        )

    # Set up the mock service
    service = motioncorr.MotionCorr(environment=mock_environment)
    service.transport = offline_transport
    service.start()

    # Work out the expected shifts
    service.x_shift_list = [-3.0, 3.0]
    service.y_shift_list = [4.0, -4.0]
    service.each_total_motion = [5.0, 5.0]
    total_motion = 10.0
    early_motion = 10.0
    late_motion = 0.0
    average_motion_per_frame = 5

    # Send a message to the service
    service.motion_correction(None, header=header, message=motioncorr_test_message)

    mc_command = [
        "relion_motion_correction",
        "--use_own",
        "--in_movie",
        str(movie),
        "--out_mic",
        motioncorr_test_message["parameters"]["mrc_out"],
        "--angpix",
        str(motioncorr_test_message["parameters"]["pixel_size"]),
        "--dose_per_frame",
        "1.0",
        "--patch_x",
        "5",
        "--patch_y",
        "5",
        "--j",
        "2",
        "--gainref",
        motioncorr_test_message["parameters"]["gain_ref"],
        "--gain_rot",
        "1",
        "--gain_flip",
        "1",
        "--voltage",
        "300",
        "--preexposure",
        "1.0",
        "--bin_factor",
        "2.0",
        "--eer_upsampling",
        "1",
        "--bfactor",
        "150",
        "--defect_file",
        "file",
        "--eer_grouping",
        "10",
        "--dose_weighting",
        "--i",
        "dummy",
    ]

    assert mock_subprocess.call_count == 4
    mock_subprocess.assert_called_with(mc_command, capture_output=True)

    # Check that the correct messages were sent
    offline_transport.send.assert_any_call(
        destination="icebreaker",
        message={
            "parameters": {
                "icebreaker_type": "micrographs",
                "input_micrographs": motioncorr_test_message["parameters"]["mrc_out"],
                "output_path": f"{tmp_path}/IceBreaker/job003/",
                "mc_uuid": motioncorr_test_message["parameters"]["mc_uuid"],
                "relion_options": output_relion_options,
                "total_motion": total_motion,
                "early_motion": early_motion,
                "late_motion": late_motion,
            },
            "content": "dummy",
        },
    )
    offline_transport.send.assert_any_call(
        destination="icebreaker",
        message={
            "parameters": {
                "icebreaker_type": "enhancecontrast",
                "input_micrographs": motioncorr_test_message["parameters"]["mrc_out"],
                "output_path": f"{tmp_path}/IceBreaker/job004/",
                "mc_uuid": motioncorr_test_message["parameters"]["mc_uuid"],
                "relion_options": output_relion_options,
                "total_motion": total_motion,
                "early_motion": early_motion,
                "late_motion": late_motion,
            },
            "content": "dummy",
        },
    )
    offline_transport.send.assert_any_call(
        destination="ctffind",
        message={
            "parameters": {
                "ctf": "ctf",
                "input_image": motioncorr_test_message["parameters"]["mrc_out"],
                "mc_uuid": motioncorr_test_message["parameters"]["mc_uuid"],
                "picker_uuid": motioncorr_test_message["parameters"]["picker_uuid"],
                "relion_options": output_relion_options,
                "amplitude_contrast": output_relion_options["ampl_contrast"],
                "experiment_type": "spa",
                "output_image": f"{tmp_path}/CtfFind/job006/Movies/sample.ctf",
                "pixel_size": motioncorr_test_message["parameters"]["pixel_size"] * 2,
            },
            "content": "dummy",
        },
    )
    offline_transport.send.assert_any_call(
        destination="ispyb_connector",
        message={
            "parameters": {
                "first_frame": 1,
                "last_frame": 2,
                "total_motion": total_motion,
                "average_motion_per_frame": average_motion_per_frame,
                "drift_plot_full_path": f"{tmp_path}/MotionCorr/job002/Movies/sample_drift_plot.json",
                "micrograph_snapshot_full_path": f"{tmp_path}/MotionCorr/job002/Movies/sample.jpeg",
                "micrograph_full_path": motioncorr_test_message["parameters"][
                    "mrc_out"
                ],
                "patches_used_x": motioncorr_test_message["parameters"]["patch_sizes"][
                    "x"
                ],
                "patches_used_y": motioncorr_test_message["parameters"]["patch_sizes"][
                    "y"
                ],
                "buffer_store": motioncorr_test_message["parameters"]["mc_uuid"],
                "dose_per_frame": motioncorr_test_message["parameters"][
                    "dose_per_frame"
                ],
                "ispyb_command": "buffer",
                "buffer_command": {"ispyb_command": "insert_motion_correction"},
            },
            "content": {"dummy": "dummy"},
        },
    )
    offline_transport.send.assert_any_call(
        destination="images",
        message={
            "image_command": "mrc_to_jpeg",
            "file": motioncorr_test_message["parameters"]["mrc_out"],
        },
    )
    offline_transport.send.assert_any_call(
        destination="node_creator",
        message={
            "parameters": {
                "experiment_type": "spa",
                "job_type": "relion.import.movies",
                "input_file": str(movie),
                "output_file": f"{tmp_path}/Import/job001/Movies/sample.eer",
                "relion_options": output_relion_options,
                "command": "",
                "stdout": "",
                "stderr": "",
            },
            "content": "dummy",
        },
    )
    offline_transport.send.assert_any_call(
        destination="node_creator",
        message={
            "parameters": {
                "experiment_type": "spa",
                "job_type": "relion.motioncorr.own",
                "input_file": f"{tmp_path}/Import/job001/Movies/sample.eer",
                "output_file": motioncorr_test_message["parameters"]["mrc_out"],
                "relion_options": output_relion_options,
                "command": " ".join(mc_command),
                "stdout": "stdout",
                "stderr": "stderr",
                "results": {
                    "total_motion": total_motion,
                    "early_motion": early_motion,
                    "late_motion": late_motion,
                },
            },
            "content": "dummy",
        },
    )


@pytest.mark.skipif(sys.platform == "win32", reason="does not run on windows")
@mock.patch("cryoemservices.services.motioncorr.subprocess.run")
def test_motioncor2_service_tomo(
    mock_subprocess, mock_environment, offline_transport, tmp_path
):
    """
    Send a test message to MotionCorr for tomography using MotionCor2
    This should call the mock subprocess then send messages on to
    the murfey_feedback, ispyb_connector and images services.
    It also creates the ctffind job.
    """
    mock_subprocess().returncode = 0
    mock_subprocess().stdout = "stdout".encode("ascii")
    mock_subprocess().stderr = "stderr".encode("ascii")

    (tmp_path / "gain.mrc").touch()
    movie = Path(f"{tmp_path}/Movies/sample.tiff")
    movie.parent.mkdir(parents=True)
    movie.touch()

    header = {
        "message-id": mock.sentinel,
        "subscription": mock.sentinel,
    }
    motioncorr_test_message = {
        "parameters": {
            "experiment_type": "tomography",
            "pixel_size": 0.1,
            "autopick": {"autopick": "autopick"},
            "ctf": {"ctf": "ctf"},
            "movie": str(movie),
            "mrc_out": f"{tmp_path}/MotionCorr/job002/Movies/sample_motion_corrected.mrc",
            "patch_sizes": {"x": 5, "y": 5},
            "gpu": 0,
            "threads": 1,
            "gain_ref": f"{tmp_path}/gain.mrc",
            "mc_uuid": 0,
            "picker_uuid": 0,
            "rot_gain": None,
            "flip_gain": None,
            "dark": None,
            "use_gpus": None,
            "sum_range": None,
            "iter": None,
            "tol": None,
            "throw": None,
            "trunc": None,
            "fm_ref": 1,
            "voltage": None,
            "dose_per_frame": 1,
            "use_motioncor2": True,
            "fm_int_file": None,
            "init_dose": None,
            "mag": None,
            "motion_corr_binning": None,
            "serial": None,
            "in_suffix": None,
            "eer_sampling": None,
            "out_stack": None,
            "bft": None,
            "group": None,
            "detect_file": None,
            "arc_dir": None,
            "in_fm_motion": None,
            "split_sum": None,
            "movie_id": 1,
            "relion_options": {
                "frame_count": 5,
                "tilt_axis_angle": 83.0,
                "defocus": -2.0,
                "invert_hand": 1,
            },
        },
        "content": "dummy",
    }

    output_relion_options = dict(RelionServiceOptions())
    output_relion_options["pixel_size"] = motioncorr_test_message["parameters"][
        "pixel_size"
    ]
    output_relion_options["dose_per_frame"] = motioncorr_test_message["parameters"][
        "dose_per_frame"
    ]
    output_relion_options["gain_ref"] = motioncorr_test_message["parameters"][
        "gain_ref"
    ]
    output_relion_options.update(
        motioncorr_test_message["parameters"]["relion_options"]
    )
    output_relion_options["eer_grouping"] = 0

    # Set up the mock service
    service = motioncorr.MotionCorr(environment=mock_environment)
    service.transport = offline_transport
    service.start()

    # Work out the expected shifts
    service.x_shift_list = [-3.0, 3.0]
    service.y_shift_list = [4.0, -4.0]
    service.each_total_motion = [5.0, 5.0]
    total_motion = 10.0
    early_motion = 10.0
    late_motion = 0.0
    average_motion_per_frame = 5

    # Send a message to the service
    service.motion_correction(None, header=header, message=motioncorr_test_message)

    mc_command = [
        "MotionCor2",
        "-InTiff",
        str(movie),
        "-OutMrc",
        motioncorr_test_message["parameters"]["mrc_out"],
        "-PixSize",
        str(motioncorr_test_message["parameters"]["pixel_size"]),
        "-FmDose",
        "1.0",
        "-Patch",
        "5 5",
        "-Gpu",
        "0",
        "-Gain",
        motioncorr_test_message["parameters"]["gain_ref"],
        "-FmRef",
        "1",
    ]

    assert mock_subprocess.call_count == 4
    mock_subprocess.assert_called_with(
        mc_command,
        capture_output=True,
    )

    # Check that the correct messages were sent
    offline_transport.send.assert_any_call(
        destination="ctffind",
        message={
            "parameters": {
                "ctf": "ctf",
                "input_image": motioncorr_test_message["parameters"]["mrc_out"],
                "output_image": f"{tmp_path}/CtfFind/job003/Movies/sample_motion_corrected.ctf",
                "mc_uuid": motioncorr_test_message["parameters"]["mc_uuid"],
                "picker_uuid": motioncorr_test_message["parameters"]["picker_uuid"],
                "relion_options": output_relion_options,
                "amplitude_contrast": output_relion_options["ampl_contrast"],
                "experiment_type": "tomography",
                "pixel_size": motioncorr_test_message["parameters"]["pixel_size"],
            },
            "content": "dummy",
        },
    )
    offline_transport.send.assert_any_call(
        destination="ispyb_connector",
        message={
            "parameters": {
                "first_frame": 1,
                "last_frame": 2,
                "total_motion": total_motion,
                "average_motion_per_frame": average_motion_per_frame,
                "drift_plot_full_path": f"{tmp_path}/MotionCorr/job002/Movies/sample_drift_plot.json",
                "micrograph_snapshot_full_path": f"{tmp_path}/MotionCorr/job002/Movies/sample_motion_corrected.jpeg",
                "micrograph_full_path": motioncorr_test_message["parameters"][
                    "mrc_out"
                ],
                "patches_used_x": motioncorr_test_message["parameters"]["patch_sizes"][
                    "x"
                ],
                "patches_used_y": motioncorr_test_message["parameters"]["patch_sizes"][
                    "y"
                ],
                "buffer_store": motioncorr_test_message["parameters"]["mc_uuid"],
                "dose_per_frame": motioncorr_test_message["parameters"][
                    "dose_per_frame"
                ],
                "ispyb_command": "buffer",
                "buffer_command": {"ispyb_command": "insert_motion_correction"},
            },
            "content": {"dummy": "dummy"},
        },
    )
    offline_transport.send.assert_any_call(
        destination="murfey_feedback",
        message={
            "register": "motion_corrected",
            "movie": str(movie),
            "mrc_out": motioncorr_test_message["parameters"]["mrc_out"],
            "movie_id": motioncorr_test_message["parameters"]["movie_id"],
        },
    )
    offline_transport.send.assert_any_call(
        destination="images",
        message={
            "image_command": "mrc_to_jpeg",
            "file": motioncorr_test_message["parameters"]["mrc_out"],
        },
    )
    offline_transport.send.assert_any_call(
        destination="node_creator",
        message={
            "parameters": {
                "experiment_type": "tomography",
                "job_type": "relion.import.tilt_series",
                "input_file": f"{movie}:{tmp_path}/Movies/*.mdoc",
                "output_file": f"{tmp_path}/Import/job001/Movies/sample.tiff",
                "relion_options": output_relion_options,
                "command": "",
                "stdout": "",
                "stderr": "",
            },
            "content": "dummy",
        },
    )
    offline_transport.send.assert_any_call(
        destination="node_creator",
        message={
            "parameters": {
                "experiment_type": "tomography",
                "job_type": "relion.motioncorr.motioncor2",
                "input_file": f"{tmp_path}/Import/job001/Movies/sample.tiff",
                "output_file": motioncorr_test_message["parameters"]["mrc_out"],
                "relion_options": output_relion_options,
                "command": " ".join(mc_command),
                "stdout": "stdout",
                "stderr": "stderr",
                "results": {
                    "total_motion": total_motion,
                    "early_motion": early_motion,
                    "late_motion": late_motion,
                },
            },
            "content": "dummy",
        },
    )


@pytest.mark.skipif(sys.platform == "win32", reason="does not run on windows")
@mock.patch("cryoemservices.services.motioncorr.subprocess.run")
def test_motioncor_relion_service_tomo(
    mock_subprocess, mock_environment, offline_transport, tmp_path
):
    """
    Send a test message to MotionCorr for tomography using Relion's own version
    This should call the mock subprocess then send messages on to
    the murfey_feedback, ispyb_connector and images services.
    It also creates the ctffind job.
    """
    mock_subprocess().returncode = 0
    mock_subprocess().stdout = "stdout".encode("ascii")
    mock_subprocess().stderr = "stderr".encode("ascii")

    (tmp_path / "gain.mrc").touch()
    movie = Path(f"{tmp_path}/Movies/sample.tiff")
    movie.parent.mkdir(parents=True)
    movie.touch()

    header = {
        "message-id": mock.sentinel,
        "subscription": mock.sentinel,
    }
    motioncorr_test_message = {
        "parameters": {
            "experiment_type": "tomography",
            "pixel_size": 0.1,
            "autopick": {"autopick": "autopick"},
            "ctf": {"ctf": "ctf"},
            "movie": str(movie),
            "mrc_out": f"{tmp_path}/MotionCorr/job002/Movies/sample_motion_corrected.mrc",
            "patch_sizes": {"x": 5, "y": 5},
            "gpu": 0,
            "threads": 1,
            "gain_ref": f"{tmp_path}/gain.mrc",
            "mc_uuid": 0,
            "picker_uuid": 0,
            "rot_gain": None,
            "flip_gain": None,
            "dark": None,
            "use_gpus": None,
            "sum_range": None,
            "iter": None,
            "tol": None,
            "throw": None,
            "trunc": None,
            "fm_ref": 1,
            "voltage": None,
            "dose_per_frame": 1,
            "use_motioncor2": False,
            "fm_int_file": None,
            "init_dose": None,
            "mag": None,
            "motion_corr_binning": None,
            "serial": None,
            "in_suffix": None,
            "eer_sampling": None,
            "out_stack": None,
            "bft": None,
            "group": None,
            "detect_file": None,
            "arc_dir": None,
            "in_fm_motion": None,
            "split_sum": None,
            "movie_id": 1,
            "relion_options": {
                "frame_count": 5,
                "tilt_axis_angle": 83.0,
                "defocus": -2.0,
                "invert_hand": 1,
            },
        },
        "content": "dummy",
    }

    output_relion_options = dict(RelionServiceOptions())
    output_relion_options["pixel_size"] = motioncorr_test_message["parameters"][
        "pixel_size"
    ]
    output_relion_options["dose_per_frame"] = motioncorr_test_message["parameters"][
        "dose_per_frame"
    ]
    output_relion_options["gain_ref"] = motioncorr_test_message["parameters"][
        "gain_ref"
    ]
    output_relion_options.update(
        motioncorr_test_message["parameters"]["relion_options"]
    )
    output_relion_options["eer_grouping"] = 0

    # Set up the mock service
    service = motioncorr.MotionCorr(environment=mock_environment)
    service.transport = offline_transport
    service.start()

    # Work out the expected shifts
    service.x_shift_list = [-3.0, 3.0]
    service.y_shift_list = [4.0, -4.0]
    service.each_total_motion = [5.0, 5.0]
    total_motion = 10.0
    early_motion = 10.0
    late_motion = 0.0
    average_motion_per_frame = 5

    # Touch expected output file
    (tmp_path / "MotionCorr/job002/Movies").mkdir(parents=True, exist_ok=True)
    with open(
        tmp_path / "MotionCorr/job002/Movies/sample_motion_corrected.star", "w"
    ) as relion_output:
        relion_output.write(
            "data_global_shift\nloop_\n_rlnMicrographShiftX\n_rlnMicrographShiftY\n"
        )

    # Send a message to the service
    service.motion_correction(None, header=header, message=motioncorr_test_message)

    mc_command = [
        "relion_motion_correction",
        "--use_own",
        "--in_movie",
        str(movie),
        "--out_mic",
        motioncorr_test_message["parameters"]["mrc_out"],
        "--angpix",
        str(motioncorr_test_message["parameters"]["pixel_size"]),
        "--dose_per_frame",
        "1.0",
        "--patch_x",
        "5",
        "--patch_y",
        "5",
        "--j",
        "1",
        "--gainref",
        motioncorr_test_message["parameters"]["gain_ref"],
        "--dose_weighting",
        "--i",
        "dummy",
    ]

    assert mock_subprocess.call_count == 4
    mock_subprocess.assert_called_with(
        mc_command,
        capture_output=True,
    )

    # Check that the correct messages were sent
    offline_transport.send.assert_any_call(
        destination="ctffind",
        message={
            "parameters": {
                "ctf": "ctf",
                "input_image": motioncorr_test_message["parameters"]["mrc_out"],
                "output_image": f"{tmp_path}/CtfFind/job003/Movies/sample_motion_corrected.ctf",
                "mc_uuid": motioncorr_test_message["parameters"]["mc_uuid"],
                "picker_uuid": motioncorr_test_message["parameters"]["picker_uuid"],
                "relion_options": output_relion_options,
                "amplitude_contrast": output_relion_options["ampl_contrast"],
                "experiment_type": "tomography",
                "pixel_size": motioncorr_test_message["parameters"]["pixel_size"],
            },
            "content": "dummy",
        },
    )
    offline_transport.send.assert_any_call(
        destination="ispyb_connector",
        message={
            "parameters": {
                "first_frame": 1,
                "last_frame": 2,
                "total_motion": total_motion,
                "average_motion_per_frame": average_motion_per_frame,
                "drift_plot_full_path": f"{tmp_path}/MotionCorr/job002/Movies/sample_drift_plot.json",
                "micrograph_snapshot_full_path": f"{tmp_path}/MotionCorr/job002/Movies/sample_motion_corrected.jpeg",
                "micrograph_full_path": motioncorr_test_message["parameters"][
                    "mrc_out"
                ],
                "patches_used_x": motioncorr_test_message["parameters"]["patch_sizes"][
                    "x"
                ],
                "patches_used_y": motioncorr_test_message["parameters"]["patch_sizes"][
                    "y"
                ],
                "buffer_store": motioncorr_test_message["parameters"]["mc_uuid"],
                "dose_per_frame": motioncorr_test_message["parameters"][
                    "dose_per_frame"
                ],
                "ispyb_command": "buffer",
                "buffer_command": {"ispyb_command": "insert_motion_correction"},
            },
            "content": {"dummy": "dummy"},
        },
    )
    offline_transport.send.assert_any_call(
        destination="murfey_feedback",
        message={
            "register": "motion_corrected",
            "movie": str(movie),
            "mrc_out": motioncorr_test_message["parameters"]["mrc_out"],
            "movie_id": motioncorr_test_message["parameters"]["movie_id"],
        },
    )
    offline_transport.send.assert_any_call(
        destination="images",
        message={
            "image_command": "mrc_to_jpeg",
            "file": motioncorr_test_message["parameters"]["mrc_out"],
        },
    )
    offline_transport.send.assert_any_call(
        destination="node_creator",
        message={
            "parameters": {
                "experiment_type": "tomography",
                "job_type": "relion.import.tilt_series",
                "input_file": f"{movie}:{tmp_path}/Movies/*.mdoc",
                "output_file": f"{tmp_path}/Import/job001/Movies/sample.tiff",
                "relion_options": output_relion_options,
                "command": "",
                "stdout": "",
                "stderr": "",
            },
            "content": "dummy",
        },
    )
    offline_transport.send.assert_any_call(
        destination="node_creator",
        message={
            "parameters": {
                "experiment_type": "tomography",
                "job_type": "relion.motioncorr.own",
                "input_file": f"{tmp_path}/Import/job001/Movies/sample.tiff",
                "output_file": motioncorr_test_message["parameters"]["mrc_out"],
                "relion_options": output_relion_options,
                "command": " ".join(mc_command),
                "stdout": "stdout",
                "stderr": "stderr",
                "results": {
                    "total_motion": total_motion,
                    "early_motion": early_motion,
                    "late_motion": late_motion,
                },
            },
            "content": "dummy",
        },
    )
<<<<<<< HEAD
=======


@pytest.mark.skipif(sys.platform == "win32", reason="does not run on windows")
@mock.patch("cryoemservices.util.slurm_submission.subprocess.run")
def test_motioncor2_slurm_service_spa(
    mock_subprocess, mock_environment, offline_transport, tmp_path
):
    """
    Send a test message to MotionCorr for SPA using MotionCor2 via slurm.
    """
    mock_subprocess().returncode = 0
    mock_subprocess().stdout = (
        '{"job_id": "1", "jobs": [{"job_state": ["COMPLETED"]}]}'.encode("ascii")
    )
    mock_subprocess().stderr = "stderr".encode("ascii")

    movie = Path(f"{tmp_path}/Movies/sample.tiff")
    movie.parent.mkdir(parents=True)
    movie.touch()

    header = {
        "message-id": mock.sentinel,
        "subscription": mock.sentinel,
    }
    motioncorr_test_message = {
        "parameters": {
            "movie": str(movie),
            "mrc_out": f"{tmp_path}/MotionCorr/job002/Movies/sample.mrc",
            "experiment_type": "spa",
            "pixel_size": 0.1,
            "dose_per_frame": 1,
            "use_motioncor2": True,
            "submit_to_slurm": True,
            "patch_sizes": {"x": 5, "y": 5},
            "movie_id": 1,
            "mc_uuid": 0,
            "picker_uuid": 0,
            "relion_options": {},
        },
        "content": "dummy",
    }
    output_relion_options = dict(RelionServiceOptions())
    output_relion_options["pixel_size"] = motioncorr_test_message["parameters"][
        "pixel_size"
    ]
    output_relion_options["dose_per_frame"] = motioncorr_test_message["parameters"][
        "dose_per_frame"
    ]
    output_relion_options["eer_grouping"] = 0

    # Set up the mock service
    service = motioncorr.MotionCorr(environment=mock_environment)
    service.transport = offline_transport
    service.start()

    # Work out the expected shifts
    service.x_shift_list = [-3.0, 3.0]
    service.y_shift_list = [4.0, -4.0]
    service.each_total_motion = [5.0, 5.0]
    total_motion = 10.0
    early_motion = 10.0
    late_motion = 0.0

    # Construct the file which contains rest api submission information
    os.environ["MOTIONCOR2_SIF"] = "MotionCor2_SIF"
    os.environ["SLURM_RESTAPI_CONFIG"] = str(tmp_path / "restapi.txt")
    with open(tmp_path / "restapi.txt", "w") as restapi_config:
        restapi_config.write(
            "user: user\n"
            "user_home: /home\n"
            f"user_token: {tmp_path}/token.txt\n"
            "required_directories: [directory1, directory2]\n"
            "partition: partition\n"
            "partition_preference: preference\n"
            "cluster: cluster\n"
            "url: /url/of/slurm/restapi\n"
            "api_version: v0.0.40\n"
        )
    with open(tmp_path / "token.txt", "w") as token:
        token.write("token_key")

    # Touch the expected output files
    (tmp_path / "MotionCorr/job002/Movies").mkdir(parents=True)
    (tmp_path / "MotionCorr/job002/Movies/sample.mrc.out").touch()
    (tmp_path / "MotionCorr/job002/Movies/sample.mrc.err").touch()

    # Send a message to the service
    service.motion_correction(None, header=header, message=motioncorr_test_message)

    # Get the expected motion correction command
    mc_command = [
        "MotionCor2",
        "-InTiff",
        str(movie),
        "-OutMrc",
        motioncorr_test_message["parameters"]["mrc_out"],
        "-PixSize",
        str(motioncorr_test_message["parameters"]["pixel_size"]),
        "-FmDose",
        "1.0",
        "-Patch",
        "5 5",
        "-Gpu",
        "0",
        "-FmRef",
        "0",
    ]

    # Check the slurm commands were run
    slurm_submit_command = (
        f'curl -H "X-SLURM-USER-NAME:user" -H "X-SLURM-USER-TOKEN:token_key" '
        '-H "Content-Type: application/json" -X POST '
        "/url/of/slurm/restapi/slurm/v0.0.40/job/submit "
        f"-d @{tmp_path}/MotionCorr/job002/Movies/sample.mrc.json"
    )
    slurm_status_command = (
        'curl -H "X-SLURM-USER-NAME:user" -H "X-SLURM-USER-TOKEN:token_key" '
        '-H "Content-Type: application/json" -X GET '
        "/url/of/slurm/restapi/slurm/v0.0.40/job/1"
    )
    assert mock_subprocess.call_count == 5
    mock_subprocess.assert_any_call(
        slurm_submit_command, capture_output=True, shell=True
    )
    mock_subprocess.assert_any_call(
        slurm_status_command, capture_output=True, shell=True
    )

    # Just check the node creator send to make sure all ran correctly
    offline_transport.send.assert_any_call(
        destination="node_creator",
        message={
            "parameters": {
                "experiment_type": "spa",
                "job_type": "relion.motioncorr.motioncor2",
                "input_file": f"{tmp_path}/Import/job001/Movies/sample.tiff",
                "output_file": motioncorr_test_message["parameters"]["mrc_out"],
                "relion_options": output_relion_options,
                "command": " ".join(mc_command),
                "stdout": "",
                "stderr": "",
                "results": {
                    "total_motion": total_motion,
                    "early_motion": early_motion,
                    "late_motion": late_motion,
                },
            },
            "content": "dummy",
        },
    )


@pytest.mark.skipif(sys.platform == "win32", reason="does not run on windows")
@mock.patch("cryoemservices.services.motioncorr.slurm_submission")
def test_motioncor2_slurm_parameters(
    mock_slurm, mock_environment, offline_transport, tmp_path
):
    """
    Test the parameters used for slurm job submission when using MotionCor2
    """
    mock_slurm().returncode = 0
    mock_slurm().stdout = (
        '{"job_id": "1", "jobs": [{"job_state": ["COMPLETED"]}]}'.encode("ascii")
    )
    mock_slurm().stderr = "stderr".encode("ascii")

    movie = Path(f"{tmp_path}/Movies/sample.tiff")
    movie.parent.mkdir(parents=True)
    movie.touch()

    header = {
        "message-id": mock.sentinel,
        "subscription": mock.sentinel,
    }
    motioncorr_test_message = {
        "parameters": {
            "movie": str(movie),
            "mrc_out": f"{tmp_path}/MotionCorr/job002/Movies/sample.mrc",
            "experiment_type": "spa",
            "pixel_size": 0.1,
            "dose_per_frame": 1,
            "use_motioncor2": True,
            "submit_to_slurm": True,
            "patch_sizes": {"x": 5, "y": 5},
            "movie_id": 1,
            "mc_uuid": 0,
            "picker_uuid": 0,
            "relion_options": {},
        },
        "content": "dummy",
    }

    # Set up the mock service
    service = motioncorr.MotionCorr(environment=mock_environment)
    service.transport = offline_transport
    service.start()

    # Work out the expected shifts
    service.x_shift_list = [-3.0, 3.0]
    service.y_shift_list = [4.0, -4.0]
    service.each_total_motion = [5.0, 5.0]

    # Construct the file which contains rest api submission information
    os.environ["MOTIONCOR2_SIF"] = "MotionCor2_SIF"

    # Touch the expected output files
    (tmp_path / "MotionCorr/job002/Movies").mkdir(parents=True)
    (tmp_path / "MotionCorr/job002/Movies/sample.mrc.out").touch()
    (tmp_path / "MotionCorr/job002/Movies/sample.mrc.err").touch()
    (tmp_path / "MotionCorr/job002/Movies/sample.mrc.json").touch()

    # Send a message to the service
    service.motion_correction(None, header=header, message=motioncorr_test_message)

    # Get the expected motion correction command
    mc_command = [
        "MotionCor2",
        "-InTiff",
        str(movie),
        "-OutMrc",
        motioncorr_test_message["parameters"]["mrc_out"],
        "-PixSize",
        str(motioncorr_test_message["parameters"]["pixel_size"]),
        "-FmDose",
        "1.0",
        "-Patch",
        "5 5",
        "-Gpu",
        "0",
        "-FmRef",
        "0",
    ]

    # Check the slurm submission command
    assert mock_slurm.call_count == 4
    mock_slurm.assert_called_with(
        log=service.log,
        job_name="MotionCor2",
        command=mc_command,
        project_dir=tmp_path / "MotionCorr/job002/Movies/",
        output_file=tmp_path / "MotionCorr/job002/Movies/sample.mrc",
        cpus=1,
        use_gpu=True,
        use_singularity=True,
        cif_name="MotionCor2_SIF",
    )


@pytest.mark.skipif(sys.platform == "win32", reason="does not run on windows")
@mock.patch("cryoemservices.services.motioncorr.slurm_submission")
def test_motioncor_relion_slurm_parameters(
    mock_slurm, mock_environment, offline_transport, tmp_path
):
    """
    Test the parameters used for slurm job submission when using Relion's own
    """
    mock_slurm().returncode = 0
    mock_slurm().stdout = (
        '{"job_id": "1", "jobs": [{"job_state": ["COMPLETED"]}]}'.encode("ascii")
    )
    mock_slurm().stderr = "stderr".encode("ascii")

    movie = Path(f"{tmp_path}/Movies/sample.tiff")
    movie.parent.mkdir(parents=True)
    movie.touch()

    header = {
        "message-id": mock.sentinel,
        "subscription": mock.sentinel,
    }
    motioncorr_test_message = {
        "parameters": {
            "movie": str(movie),
            "mrc_out": f"{tmp_path}/MotionCorr/job002/Movies/sample.mrc",
            "experiment_type": "spa",
            "pixel_size": 0.1,
            "dose_per_frame": 1,
            "use_motioncor2": False,
            "submit_to_slurm": True,
            "patch_sizes": {"x": 5, "y": 5},
            "movie_id": 1,
            "mc_uuid": 0,
            "picker_uuid": 0,
            "relion_options": {},
        },
        "content": "dummy",
    }

    # Set up the mock service
    service = motioncorr.MotionCorr(environment=mock_environment)
    service.transport = offline_transport
    service.start()

    # Work out the expected shifts
    service.x_shift_list = [-3.0, 3.0]
    service.y_shift_list = [4.0, -4.0]
    service.each_total_motion = [5.0, 5.0]

    # Construct the file which contains rest api submission information
    os.environ["MOTIONCOR2_SIF"] = "MotionCor2_SIF"

    # Touch the expected output files
    (tmp_path / "MotionCorr/job002/Movies").mkdir(parents=True)
    (tmp_path / "MotionCorr/job002/Movies/sample.mrc.out").touch()
    (tmp_path / "MotionCorr/job002/Movies/sample.mrc.err").touch()
    (tmp_path / "MotionCorr/job002/Movies/sample.mrc.json").touch()

    # Send a message to the service
    service.motion_correction(None, header=header, message=motioncorr_test_message)

    # Get the expected motion correction command
    mc_command = [
        "relion_motion_correction",
        "--use_own",
        "--in_movie",
        str(movie),
        "--out_mic",
        motioncorr_test_message["parameters"]["mrc_out"],
        "--angpix",
        str(motioncorr_test_message["parameters"]["pixel_size"]),
        "--dose_per_frame",
        "1.0",
        "--patch_x",
        "5",
        "--patch_y",
        "5",
        "--j",
        "1",
        "--dose_weighting",
        "--i",
        "dummy",
    ]

    # Check the slurm submission command
    assert mock_slurm.call_count == 4
    mock_slurm.assert_called_with(
        log=service.log,
        job_name="RelionMotionCorr",
        command=mc_command,
        project_dir=tmp_path / "MotionCorr/job002/Movies/",
        output_file=tmp_path / "MotionCorr/job002/Movies/sample.mrc",
        cpus=4,
        use_gpu=False,
        use_singularity=False,
        script_extras="module load EM/relion/motioncorr",
    )
>>>>>>> 4d196b65


def test_parse_motioncor2_output(mock_environment, offline_transport):
    """
    Send test lines to the output parser for MotionCor2
    to check the shift values are being read in
    """
    service = motioncorr.MotionCorr(environment=mock_environment)
    service.transport = offline_transport
    service.start()

    # MotionCor2 v1.4.0 case
    motioncorr.MotionCorr.parse_mc2_stdout(
        service, "...... Frame (  1) shift:    -1.0      2.0"
    )
    motioncorr.MotionCorr.parse_mc2_stdout(
        service, "...... Frame (  2) shift:    1.0      -2.0"
    )
    assert service.x_shift_list == [-1.0, 1.0]
    assert service.y_shift_list == [2.0, -2.0]

    # MotionCor2 v1.6.3 case
    service.x_shift_list = []
    service.y_shift_list = []
    print(service.x_shift_list, service.y_shift_list, type(service.x_shift_list))
    motioncorr.MotionCorr.parse_mc2_stdout(
        service, "Frame   x Shift   y Shift\n1    -3.0      4.0\n2    3.0      -4.0"
    )
    assert service.x_shift_list == [-3.0, 3.0]
    assert service.y_shift_list == [4.0, -4.0]


def test_parse_motioncor2_slurm_output(mock_environment, offline_transport, tmp_path):
    """
    Send test lines to the output parser
    to check the shift values are being read in
    """
    service = motioncorr.MotionCorr(environment=mock_environment)
    service.transport = offline_transport
    service.start()

    with open(tmp_path / "mc_output.txt", "w") as mc_output:
        mc_output.write(
            "...... Frame (  1) shift:    -3.0      4.0\n"
            "...... Frame (  2) shift:    3.0      -4.0\n"
        )

    motioncorr.MotionCorr.parse_mc2_slurm_output(service, tmp_path / "mc_output.txt")
    assert service.x_shift_list == [-3.0, 3.0]
    assert service.y_shift_list == [4.0, -4.0]


def test_parse_relion_output(mock_environment, offline_transport, tmp_path):
    """
    Send a test file to the output parser for Relion's motion correction
    to check the shift values are being read in
    """
    service = motioncorr.MotionCorr(environment=mock_environment)
    service.transport = offline_transport
    service.start()

    with open(tmp_path / "mc_output.star", "w") as mc_output:
        mc_output.write(
            "data_global_shift\nloop_\n_rlnMicrographShiftX\n_rlnMicrographShiftY\n"
            "-5.0 6.0\n"
            "5.0 -6.0\n"
        )

    motioncorr.MotionCorr.parse_relion_mc_output(service, tmp_path / "mc_output.star")
    assert service.x_shift_list == [-5.0, 5.0]
    assert service.y_shift_list == [6.0, -6.0]<|MERGE_RESOLUTION|>--- conflicted
+++ resolved
@@ -1120,8 +1120,6 @@
             "content": "dummy",
         },
     )
-<<<<<<< HEAD
-=======
 
 
 @pytest.mark.skipif(sys.platform == "win32", reason="does not run on windows")
@@ -1468,7 +1466,6 @@
         use_singularity=False,
         script_extras="module load EM/relion/motioncorr",
     )
->>>>>>> 4d196b65
 
 
 def test_parse_motioncor2_output(mock_environment, offline_transport):
