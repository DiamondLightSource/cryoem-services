from __future__ import annotations

import copy
import json
import sys
from unittest import mock

import pytest
from workflows.transport.offline_transport import OfflineTransport

from cryoemservices.services import cryolo
from cryoemservices.util.relion_service_options import RelionServiceOptions


@pytest.fixture
def offline_transport(mocker):
    transport = OfflineTransport()
    mocker.spy(transport, "send")
    mocker.spy(transport, "nack")
    return transport


@pytest.mark.skipif(sys.platform == "win32", reason="does not run on windows")
@mock.patch("cryoemservices.services.cryolo.subprocess.run")
def test_cryolo_service_spa(mock_subprocess, offline_transport, tmp_path):
    """
    Send a test message to CrYOLO
    This should call the mock subprocess then send messages on to the
    node_creator, murfey_feedback, ispyb_connector and images services
    """
    mock_subprocess().returncode = 0
    mock_subprocess().stdout = "stdout".encode("ascii")
    mock_subprocess().stderr = "stderr".encode("ascii")

    header = {
        "message-id": mock.sentinel,
        "subscription": mock.sentinel,
    }

    output_path = tmp_path / "AutoPick/job007/STAR/sample.star"
    cbox_path = tmp_path / "AutoPick/job007/CBOX/sample.cbox"
    cryolo_test_message = {
<<<<<<< HEAD
        "boxsize": 256,
        "pixel_size": 0.1,
        "input_path": "MotionCorr/job002/sample.mrc",
        "output_path": str(output_path),
        "cryolo_config_file": str(tmp_path) + "/config.json",
        "cryolo_model_weights": "sample_weights",
        "cryolo_threshold": 0.15,
        "retained_fraction": 0.5,
        "min_particles": 0,
        "mc_uuid": 0,
        "picker_uuid": 0,
        "particle_diameter": 1.1,
        "ctf_values": {"dummy": "dummy"},
        "cryolo_command": "cryolo_predict.py",
        "relion_options": {"batch_size": 20000, "downscale": True},
    }
    output_relion_options = dict(RelionServiceOptions())
    output_relion_options["cryolo_threshold"] = 0.55
    output_relion_options.update(cryolo_test_message["relion_options"])

    # Write a dummy config file expected by cryolo
    with open(tmp_path / "config.json", "w") as f:
        f.write('{\n"model": {\n"anchors": [160, 160]\n}\n}')
=======
        "parameters": {
            "pixel_size": 0.1,
            "input_path": "MotionCorr/job002/sample.mrc",
            "output_path": str(output_path),
            "experiment_type": "spa",
            "cryolo_model_weights": "sample_weights",
            "cryolo_threshold": 0.15,
            "retained_fraction": 0.5,
            "min_particles": 0,
            "mc_uuid": 0,
            "picker_uuid": 0,
            "particle_diameter": 1.1,
            "ctf_values": {"dummy": "dummy"},
            "cryolo_command": "cryolo_predict.py",
            "relion_options": {"batch_size": 20000, "downscale": True},
        },
        "content": "dummy",
    }
    output_relion_options = dict(RelionServiceOptions())
    output_relion_options.update(cryolo_test_message["parameters"]["relion_options"])
    output_relion_options["cryolo_config_file"] = str(
        tmp_path / "AutoPick/job007/cryolo_config.json"
    )
>>>>>>> aa976545

    # Write star co-ordinate file in the format cryolo will output
    output_path.parent.mkdir(parents=True)
    cbox_path.parent.mkdir(parents=True)
    with open(cbox_path, "w") as f:
        f.write(
            "data_cryolo\n\nloop_\n\n_EstWidth\n_EstHeight\n_Confidence\n"
            "_CoordinateX\n_CoordinateY\n_Width\n_Height\n"
            "100 200 0.6 0.1 0.2 2 4\n100 200 0.5 0.3 0.4 6 8"
        )

    # Set up the mock service and send the message to it
    service = cryolo.CrYOLO()
    service.transport = offline_transport
    service.start()
    service.cryolo(None, header=header, message=cryolo_test_message)

    assert mock_subprocess.call_count == 4
    mock_subprocess.assert_called_with(
        [
            "cryolo_predict.py",
            "--conf",
            str(tmp_path / "AutoPick/job007/cryolo_config.json"),
            "-o",
            str(output_path.parent.parent),
            "--otf",
            "-i",
            "MotionCorr/job002/sample.mrc",
            "--weights",
            "sample_weights",
            "--threshold",
            "0.15",
            "--distance",
            "0",
            "--norm_margin",
            "0",
        ],
        cwd=tmp_path / "AutoPick/job007",
        capture_output=True,
    )

    # Check the config file which was made
    assert (tmp_path / "AutoPick/job007/cryolo_config.json").is_file()
    with open(tmp_path / "AutoPick/job007/cryolo_config.json") as config_file:
        config_values = json.load(config_file)

    assert config_values["model"] == {
        "architecture": "PhosaurusNet",
        "input_size": 1024,
        "max_box_per_image": 600,
        "norm": "STANDARD",
        "num_patches": 1,
        "filter": [0.1, "filtered"],
        "anchors": [160, 160],
    }
    assert config_values["other"] == {"log_path": "logs/"}

    # Check that the correct messages were sent
    assert offline_transport.send.call_count == 4
    extraction_params = {
        "ctf_values": cryolo_test_message["ctf_values"],
        "micrographs_file": cryolo_test_message["input_path"],
        "coord_list_file": cryolo_test_message["output_path"],
        "extract_file": "Extract/job008/Movies/sample_extract.star",
    }
    offline_transport.send.assert_any_call(
        destination="ispyb_connector",
        message={
            "particle_picking_template": "sample_weights",
            "number_of_particles": 1,
            "particle_diameter": 1.1,
            "summary_image_full_path": str(output_path.with_suffix(".jpeg")),
            "ispyb_command": "buffer",
            "buffer_lookup": {"motion_correction_id": 0},
            "buffer_command": {"ispyb_command": "insert_particle_picker"},
            "buffer_store": 0,
        },
    )
    offline_transport.send.assert_any_call(
        destination="images",
        message={
            "image_command": "picked_particles",
            "file": cryolo_test_message["input_path"],
            "coordinates": [["1.1", "2.2"]],
            "pixel_size": 0.1,
            "diameter": 1.1,
            "outfile": str(output_path.with_suffix(".jpeg")),
        },
    )
    offline_transport.send.assert_any_call(
        destination="murfey_feedback",
        message={
            "register": "picked_particles",
            "motion_correction_id": cryolo_test_message["mc_uuid"],
            "micrograph": cryolo_test_message["input_path"],
            "particle_diameters": [10.0, 20.0],
            "extraction_parameters": extraction_params,
        },
    )
    offline_transport.send.assert_any_call(
        destination="node_creator",
        message={
<<<<<<< HEAD
            "job_type": "cryolo.autopick",
            "input_file": cryolo_test_message["input_path"],
            "output_file": str(output_path),
            "relion_options": output_relion_options,
            "command": (
                f"cryolo_predict.py --conf {tmp_path}/config.json "
                f"-o {tmp_path}/AutoPick/job007 --otf "
                f"-i MotionCorr/job002/sample.mrc "
                f"--weights sample_weights --threshold 0.15"
            ),
            "stdout": "stdout",
            "stderr": "stderr",
            "success": True,
=======
            "parameters": {
                "job_type": "cryolo.autopick",
                "input_file": cryolo_test_message["parameters"]["input_path"],
                "output_file": str(output_path),
                "relion_options": output_relion_options,
                "command": (
                    f"cryolo_predict.py --conf {tmp_path}/AutoPick/job007/cryolo_config.json "
                    f"-o {tmp_path}/AutoPick/job007 --otf "
                    "-i MotionCorr/job002/sample.mrc "
                    "--weights sample_weights --threshold 0.15 "
                    "--distance 0 --norm_margin 0"
                ),
                "stdout": "stdout",
                "stderr": "stderr",
                "experiment_type": "spa",
                "success": True,
            },
            "content": "dummy",
        },
    )


@pytest.mark.skipif(sys.platform == "win32", reason="does not run on windows")
@mock.patch("cryoemservices.services.cryolo.subprocess.run")
def test_cryolo_service_tomography(mock_subprocess, offline_transport, tmp_path):
    """
    Send a test message to CrYOLO
    This should call the mock subprocess then send messages on to the
    node_creator, murfey_feedback, ispyb_connector and images services
    """
    mock_subprocess().returncode = 0
    mock_subprocess().stdout = "stdout".encode("ascii")
    mock_subprocess().stderr = "stderr".encode("ascii")

    header = {
        "message-id": mock.sentinel,
        "subscription": mock.sentinel,
    }

    output_path = tmp_path / "AutoPick/job007/STAR/sample.star"
    cryolo_test_message = {
        "parameters": {
            "input_path": "MotionCorr/job002/sample.mrc",
            "output_path": str(output_path),
            "experiment_type": "tomography",
            "cryolo_box_size": 40,
            "cryolo_model_weights": "sample_weights",
            "cryolo_threshold": 0.15,
            "retained_fraction": 0.5,
            "min_particles": 0,
            "particle_diameter": 1.1,
            "tomo_tracing_min_frames": 5,
            "tomo_tracing_missing_frames": 0,
            "tomo_tracing_search_range": -1,
            "ctf_values": {"dummy": "dummy"},
            "cryolo_command": "cryolo_predict.py",
            "relion_options": {},
        },
        "content": "dummy",
    }
    output_relion_options = dict(RelionServiceOptions())
    output_relion_options["cryolo_config_file"] = str(
        tmp_path / "AutoPick/job007/cryolo_config.json"
    )

    # Set up the mock service and send the message to it
    service = cryolo.CrYOLO()
    service.transport = offline_transport
    service.start()
    service.cryolo(None, header=header, message=cryolo_test_message)

    assert mock_subprocess.call_count == 4
    mock_subprocess.assert_called_with(
        [
            "cryolo_predict.py",
            "--conf",
            str(tmp_path / "AutoPick/job007/cryolo_config.json"),
            "-o",
            str(output_path.parent.parent),
            "--otf",
            "--tomo",
            "--tsr",
            "-1",
            "--tmem",
            "0",
            "--tmin",
            "5",
            "-i",
            "MotionCorr/job002/sample.mrc",
            "--weights",
            "sample_weights",
            "--threshold",
            "0.15",
            "--distance",
            "0",
            "--norm_margin",
            "0",
        ],
        cwd=tmp_path / "AutoPick/job007",
        capture_output=True,
    )

    # Check the config file which was made
    assert (tmp_path / "AutoPick/job007/cryolo_config.json").is_file()
    with open(tmp_path / "AutoPick/job007/cryolo_config.json") as config_file:
        config_values = json.load(config_file)

    assert config_values["model"] == {
        "architecture": "PhosaurusNet",
        "input_size": 1024,
        "max_box_per_image": 600,
        "norm": "STANDARD",
        "num_patches": 1,
        "anchors": [40, 40],
    }
    assert config_values["other"] == {"log_path": "logs/"}

    # Check that the correct messages were sent
    assert offline_transport.send.call_count == 4
    offline_transport.send.assert_any_call(
        destination="ispyb_connector",
        message={
            "parameters": {
                "ispyb_command": "insert_processed_tomogram",
                "file_path": cryolo_test_message["parameters"]["output_path"],
                "processing_type": "Picked",
            },
            "content": {"dummy": "dummy"},
        },
    )
    offline_transport.send.assert_any_call(
        destination="images",
        message={
            "image_command": "picked_particles_3d_apng",
            "file": cryolo_test_message["parameters"]["input_path"],
            "coordinates_file": cryolo_test_message["parameters"]["output_path"],
            "diameter_pixels": 40,
            "box_size": 40,
        },
    )
    offline_transport.send.assert_any_call(
        destination="images",
        message={
            "image_command": "picked_particles_3d_central_slice",
            "file": cryolo_test_message["parameters"]["input_path"],
            "coordinates_file": cryolo_test_message["parameters"]["output_path"],
            "diameter_pixels": 40,
            "box_size": 40,
        },
    )
    offline_transport.send.assert_any_call(
        destination="node_creator",
        message={
            "parameters": {
                "job_type": "cryolo.autopick",
                "input_file": cryolo_test_message["parameters"]["input_path"],
                "output_file": str(output_path),
                "relion_options": output_relion_options,
                "command": (
                    f"cryolo_predict.py --conf {tmp_path}/AutoPick/job007/cryolo_config.json "
                    f"-o {tmp_path}/AutoPick/job007 --otf "
                    "--tomo --tsr -1 --tmem 0 --tmin 5 "
                    "-i MotionCorr/job002/sample.mrc "
                    "--weights sample_weights --threshold 0.15 "
                    "--distance 0 --norm_margin 0"
                ),
                "stdout": "stdout",
                "stderr": "stderr",
                "experiment_type": "tomography",
                "success": True,
            },
            "content": "dummy",
>>>>>>> aa976545
        },
    )


@pytest.mark.skipif(sys.platform == "win32", reason="does not run on windows")
@mock.patch("cryoemservices.services.cryolo.subprocess.run")
def test_cryolo_spa_needs_uuids_and_pixel_size(
    mock_subprocess, offline_transport, tmp_path
):
    """
    Send a test message to CrYOLO without some of the necessary parameters
    """
    header = {
        "message-id": mock.sentinel,
        "subscription": mock.sentinel,
    }

    output_path = tmp_path / "AutoPick/job007/STAR/sample.star"
    cryolo_test_message = {
        "parameters": {
            "pixel_size": 0.1,
            "input_path": "MotionCorr/job002/sample.mrc",
            "output_path": str(output_path),
            "experiment_type": "spa",
            "min_particles": 0,
            "mc_uuid": 0,
            "picker_uuid": 0,
            "relion_options": {},
        },
        "content": "dummy",
    }

    # Set up the mock service
    service = cryolo.CrYOLO()
    service.transport = offline_transport
    service.start()

    # Send messages without pixel_size, mc_uuid and picker_uuid in turn
    no_pixel_size_message = copy.deepcopy(cryolo_test_message)
    no_pixel_size_message["parameters"]["pixel_size"] = None
    service.cryolo(None, header=header, message=no_pixel_size_message)

    no_mc_uuid_message = copy.deepcopy(cryolo_test_message)
    no_mc_uuid_message["parameters"]["mc_uuid"] = None
    service.cryolo(None, header=header, message=no_mc_uuid_message)

    no_picker_uuid_message = copy.deepcopy(cryolo_test_message)
    no_picker_uuid_message["parameters"]["picker_uuid"] = None
    service.cryolo(None, header=header, message=no_picker_uuid_message)

    # None of these should call subprocess or send, all should nack the message
    mock_subprocess.assert_not_called()
    offline_transport.send.assert_not_called()
    assert offline_transport.nack.call_count == 3


def test_parse_cryolo_output(offline_transport):
    """
    Send test lines to the output parser
    to check the number of particles is being read in
    """
    service = cryolo.CrYOLO()
    service.transport = offline_transport
    service.start()

    service.number_of_particles = 0
    cryolo.CrYOLO.parse_cryolo_output(service, "30 particles in total has been found")
    cryolo.CrYOLO.parse_cryolo_output(service, "Deleted 10 particles")
    assert service.number_of_particles == 20<|MERGE_RESOLUTION|>--- conflicted
+++ resolved
@@ -40,11 +40,10 @@
     output_path = tmp_path / "AutoPick/job007/STAR/sample.star"
     cbox_path = tmp_path / "AutoPick/job007/CBOX/sample.cbox"
     cryolo_test_message = {
-<<<<<<< HEAD
-        "boxsize": 256,
         "pixel_size": 0.1,
         "input_path": "MotionCorr/job002/sample.mrc",
         "output_path": str(output_path),
+        "experiment_type": "spa",
         "cryolo_config_file": str(tmp_path) + "/config.json",
         "cryolo_model_weights": "sample_weights",
         "cryolo_threshold": 0.15,
@@ -64,31 +63,6 @@
     # Write a dummy config file expected by cryolo
     with open(tmp_path / "config.json", "w") as f:
         f.write('{\n"model": {\n"anchors": [160, 160]\n}\n}')
-=======
-        "parameters": {
-            "pixel_size": 0.1,
-            "input_path": "MotionCorr/job002/sample.mrc",
-            "output_path": str(output_path),
-            "experiment_type": "spa",
-            "cryolo_model_weights": "sample_weights",
-            "cryolo_threshold": 0.15,
-            "retained_fraction": 0.5,
-            "min_particles": 0,
-            "mc_uuid": 0,
-            "picker_uuid": 0,
-            "particle_diameter": 1.1,
-            "ctf_values": {"dummy": "dummy"},
-            "cryolo_command": "cryolo_predict.py",
-            "relion_options": {"batch_size": 20000, "downscale": True},
-        },
-        "content": "dummy",
-    }
-    output_relion_options = dict(RelionServiceOptions())
-    output_relion_options.update(cryolo_test_message["parameters"]["relion_options"])
-    output_relion_options["cryolo_config_file"] = str(
-        tmp_path / "AutoPick/job007/cryolo_config.json"
-    )
->>>>>>> aa976545
 
     # Write star co-ordinate file in the format cryolo will output
     output_path.parent.mkdir(parents=True)
@@ -191,7 +165,6 @@
     offline_transport.send.assert_any_call(
         destination="node_creator",
         message={
-<<<<<<< HEAD
             "job_type": "cryolo.autopick",
             "input_file": cryolo_test_message["input_path"],
             "output_file": str(output_path),
@@ -200,30 +173,13 @@
                 f"cryolo_predict.py --conf {tmp_path}/config.json "
                 f"-o {tmp_path}/AutoPick/job007 --otf "
                 f"-i MotionCorr/job002/sample.mrc "
-                f"--weights sample_weights --threshold 0.15"
+                f"--weights sample_weights --threshold 0.15 "
+                "--distance 0 --norm_margin 0"
             ),
             "stdout": "stdout",
             "stderr": "stderr",
+            "experiment_type": "spa",
             "success": True,
-=======
-            "parameters": {
-                "job_type": "cryolo.autopick",
-                "input_file": cryolo_test_message["parameters"]["input_path"],
-                "output_file": str(output_path),
-                "relion_options": output_relion_options,
-                "command": (
-                    f"cryolo_predict.py --conf {tmp_path}/AutoPick/job007/cryolo_config.json "
-                    f"-o {tmp_path}/AutoPick/job007 --otf "
-                    "-i MotionCorr/job002/sample.mrc "
-                    "--weights sample_weights --threshold 0.15 "
-                    "--distance 0 --norm_margin 0"
-                ),
-                "stdout": "stdout",
-                "stderr": "stderr",
-                "experiment_type": "spa",
-                "success": True,
-            },
-            "content": "dummy",
         },
     )
 
@@ -378,7 +334,6 @@
                 "success": True,
             },
             "content": "dummy",
->>>>>>> aa976545
         },
     )
 
