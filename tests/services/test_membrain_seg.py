--- conflicted
+++ resolved
@@ -57,14 +57,9 @@
     }
     segmentation_test_message = {
         "parameters": {
-<<<<<<< HEAD
-            "tomogram": f"{tmp_path}/Segmentation/job008/test_stack_aretomo.denoised.mrc",
-            "pretrained_checkpoint": "checkpoint.ckpt",
-=======
             "tomogram": f"{tmp_path}/Denoise/job007/tomograms/test_stack_aretomo.denoised.mrc",
             "output_dir": f"{tmp_path}/Segmentation/job008/tomograms",
-            "model_checkpoint": "checkpoint.ckpt",
->>>>>>> cb2bc395
+            "pretrained_checkpoint": "checkpoint.ckpt",
             "pixel_size": "1.0",
             "rescale_patches": True,
             "augmentation": True,
