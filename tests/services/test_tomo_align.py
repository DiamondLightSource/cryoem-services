from __future__ import annotations

import json
import time
from subprocess import CompletedProcess
from unittest import mock

import mrcfile
import numpy as np
import pytest
from workflows.transport.offline_transport import OfflineTransport

from cryoemservices.services import tomo_align
from cryoemservices.util.relion_service_options import RelionServiceOptions


@pytest.fixture
def offline_transport(mocker):
    transport = OfflineTransport()
    mocker.spy(transport, "send")
    return transport


@mock.patch("cryoemservices.services.tomo_align.subprocess.run")
@mock.patch("cryoemservices.services.tomo_align.mrcfile")
@mock.patch("cryoemservices.services.tomo_align.resize_tomogram")
@mock.patch("cryoemservices.services.tomo_align.rotate_tomogram")
def test_tomo_align_service_file_list_aretomo3(
    mock_rotate,
    mock_resize,
    mock_mrcfile,
    mock_subprocess,
    offline_transport,
    tmp_path,
):
    """
    Send a test message to TomoAlign (AreTomo3)
    This should call the mock subprocess then send messages on to
    the denoising, ispyb_connector and images services.
    """
    mock_mrcfile.open().__enter__().header = {"nx": 3000, "ny": 4000}

    header = {
        "message-id": mock.sentinel,
        "subscription": mock.sentinel,
    }
    tomo_align_test_message = {
        "aretomo_version": 3,
        "stack_file": f"{tmp_path}/Tomograms/job006/tomograms/test_stack.st",
        "path_pattern": None,
        "input_file_list": str(
            [
                [f"{tmp_path}/MotionCorr/job002/Movies/Position_1_001_0.0.mrc", "1.00"],
            ]
        ),
        "vol_z": None,
        "max_vol": 1600,
        "extra_vol": 300,
        "align": None,
        "out_bin": 4,
        "second_bin": 2,
        "tilt_axis": 90,
        "tilt_cor": 1,
        "flip_int": None,
        "flip_vol": 1,
        "flip_vol_post_reconstruction": False,
        "wbp": None,
        "roi_file": None,
        "patch": None,
        "kv": None,
        "dose_per_frame": None,
        "frame_count": None,
        "align_file": None,
        "align_z": None,
        "pixel_size": 1.1,
        "refine_flag": -1,
        "out_imod": 1,
        "out_imod_xf": None,
        "dark_tol": None,
        "manual_tilt_offset": None,
        "relion_options": {},
    }
    output_relion_options = dict(RelionServiceOptions())
    output_relion_options["pixel_size"] = tomo_align_test_message["pixel_size"]
    output_relion_options["pixel_size_downscaled"] = (
        4 * tomo_align_test_message["pixel_size"]
    )
    output_relion_options["tomo_size_x"] = 3000
    output_relion_options["tomo_size_y"] = 4000
    output_relion_options["vol_z"] = 430
    output_relion_options["tilt_axis_angle"] = 86.0

    # Touch the expected input files
    (tmp_path / "MotionCorr/job002/Movies").mkdir(parents=True)
    (tmp_path / "MotionCorr/job002/Movies/Position_1_001_0.0.mrc").touch()

    # Set up the mock service
    service = tomo_align.TomoAlign(
        environment={"queue": ""}, transport=offline_transport
    )
    service.initializing()

    def write_aretomo_outputs(command, capture_output):
        if command[0] != "AreTomo3":
            return CompletedProcess("", returncode=0)
        # Set up outputs: stack_Imod file like AreTomo3, no exclusions but with space
        (tmp_path / "Tomograms/job006/tomograms/test_stack_Imod").mkdir(parents=True)
        (tmp_path / "Tomograms/job006/tomograms/test_stack_Vol.mrc").touch()
        (tmp_path / "Tomograms/job006/tomograms/test_stack_2ND_Vol.mrc").touch()
        with open(
            tmp_path / "Tomograms/job006/tomograms/test_stack_Imod/tilt.com", "w"
        ) as dark_file:
            dark_file.write("EXCLUDELIST ")
        with open(
            tmp_path / "Tomograms/job006/tomograms/test_stack.aln", "w"
        ) as aln_file:
            aln_file.write("# Thickness = 130\ndummy 86.0 1000 1.2 2.3 5 6 7 8 4.5")
        return CompletedProcess(
            "",
            returncode=0,
            stdout=(
                "Rot center Z 100.0 200.0 3.1\n"
                "Rot center Z 150.0 250.0 2.1\n"
                "Tilt offset 1.1, CC: 0.5\n"
                "Best tilt axis:   57, Score:   0.5\n"
            ).encode("ascii"),
            stderr="stderr".encode("ascii"),
        )

    mock_subprocess.side_effect = write_aretomo_outputs

    # Send a message to the service
    service.tomo_align(None, header=header, message=tomo_align_test_message)

    aretomo_command = [
        "AreTomo3",
        "-Cmd",
        "1",
        "-InPrefix",
        tomo_align_test_message["stack_file"],
        "-OutDir",
        f"{tmp_path}/Tomograms/job006/tomograms",
        "-TiltCor",
        "1",
        "-TiltAxis",
        "90.0",
        "-1",
        "-AtBin",
        str(tomo_align_test_message["out_bin"]),
        "2",
        "-PixSize",
        "1.1",
        "-VolZ",
        "1600",
        "-ExtZ",
        "300",
        "-FlipVol",
        str(tomo_align_test_message["flip_vol"]),
        "-OutImod",
        str(tomo_align_test_message["out_imod"]),
    ]

    # Check the expected calls were made
    assert mock_subprocess.call_count == 2
    mock_subprocess.assert_any_call(
        [
            "newstack",
            "-fileinlist",
            f"{tmp_path}/Tomograms/job006/tomograms/test_stack_newstack.txt",
            "-output",
            tomo_align_test_message["stack_file"],
            "-quiet",
        ],
        capture_output=True,
    )
    mock_subprocess.assert_any_call(
        aretomo_command,
        capture_output=True,
    )

    # Check resizing and rotating
    assert mock_resize.call_count == 2
    mock_resize.assert_any_call(
        tmp_path / "Tomograms/job006/tomograms/test_stack_Vol.mrc", int(430 / 4)
    )
    mock_resize.assert_any_call(
        tmp_path / "Tomograms/job006/tomograms/test_stack_2ND_Vol.mrc", int(430 / 2)
    )
    mock_rotate.assert_not_called()

    # Check the angle file
    assert (tmp_path / "Tomograms/job006/tomograms/test_stack_TLT.txt").is_file()
    with open(
        tmp_path / "Tomograms/job006/tomograms/test_stack_TLT.txt", "r"
    ) as angfile:
        angles_data = angfile.read()
    assert angles_data == "1.00  1\n"

    # Check the shift plot
    with open(
        tmp_path / "Tomograms/job006/tomograms/test_stack_xy_shift_plot.json"
    ) as shift_plot:
        shift_data = json.load(shift_plot)
    assert shift_data["data"][0]["x"] == [1.2]
    assert shift_data["data"][0]["y"] == [2.3]

    # Check that the correct messages were sent
    assert offline_transport.send.call_count == 13
    offline_transport.send.assert_any_call(
        "node_creator",
        {
            "job_type": "relion.excludetilts",
            "experiment_type": "tomography",
            "input_file": f"{tmp_path}/CtfFind/job003/Movies/Position_1_001_0.0.mrc",
            "output_file": f"{tmp_path}/ExcludeTiltImages/job004/tilts/Position_1_001_0.0.mrc",
            "relion_options": output_relion_options,
            "command": "",
            "stdout": "",
            "stderr": "",
            "success": True,
        },
    )
    offline_transport.send.assert_any_call(
        "node_creator",
        {
            "job_type": "relion.aligntiltseries.aretomo",
            "experiment_type": "tomography",
            "input_file": f"{tmp_path}/ExcludeTiltImages/job004/tilts/Position_1_001_0.0.mrc",
            "output_file": f"{tmp_path}/AlignTiltSeries/job005/tilts/Position_1_001_0.0.mrc",
            "relion_options": output_relion_options,
            "command": "",
            "stdout": "",
            "stderr": "",
            "results": {
                "TomoXTilt": "0.00",
                "TomoYTilt": "4.5",
                "TomoZRot": "86.0",
                "TomoXShiftAngst": "1.2",
                "TomoYShiftAngst": "2.3",
            },
            "success": True,
        },
    )
    offline_transport.send.assert_any_call(
        "node_creator",
        {
            "experiment_type": "tomography",
            "job_type": "relion.reconstructtomograms",
            "input_file": f"{tmp_path}/MotionCorr/job002/Movies/Position_1_001_0.0.mrc",
            "output_file": f"{tmp_path}/Tomograms/job006/tomograms/test_stack_Vol.mrc",
            "relion_options": output_relion_options | {"tilt_axis_angle": 85.0},
            "command": " ".join(aretomo_command),
            "stdout": (
                "Rot center Z 100.0 200.0 3.1\n"
                "Rot center Z 150.0 250.0 2.1\n"
                "Tilt offset 1.1, CC: 0.5\n"
                "Best tilt axis:   57, Score:   0.5\n"
            ),
            "stderr": "stderr",
            "success": True,
        },
    )
    offline_transport.send.assert_any_call(
        "ispyb_connector",
        {
            "ispyb_command": "multipart_message",
            "ispyb_command_list": [
                {
                    "ispyb_command": "insert_tomogram",
                    "volume_file": "test_stack_Vol.mrc",
                    "stack_file": tomo_align_test_message["stack_file"],
                    "size_x": 750,
                    "size_y": 1000,
                    "size_z": int(430 / 4),
                    "pixel_spacing": "4.4",
                    "tilt_angle_offset": "1.1",
                    "z_shift": "2.1",
                    "file_directory": f"{tmp_path}/Tomograms/job006/tomograms",
                    "central_slice_image": "test_stack_Vol_thumbnail.jpeg",
                    "tomogram_movie": "test_stack_Vol_movie.png",
                    "xy_shift_plot": "test_stack_xy_shift_plot.json",
                    "proj_xy": "test_stack_Vol_projXY.jpeg",
                    "proj_xz": "test_stack_Vol_projXZ.jpeg",
                    "alignment_quality": "0.5",
                },
                {
                    "ispyb_command": "insert_tilt_image_alignment",
                    "psd_file": None,
                    "refined_magnification": "1000.0",
                    "refined_tilt_angle": "4.5",
                    "refined_tilt_axis": "86.0",
                    "path": f"{tmp_path}/MotionCorr/job002/Movies/Position_1_001_0.0.mrc",
                },
                {
                    "ispyb_command": "insert_processed_tomogram",
                    "file_path": f"{tmp_path}/Tomograms/job006/tomograms/test_stack.st",
                    "processing_type": "Stack",
                },
                {
                    "ispyb_command": "insert_processed_tomogram",
                    "file_path": f"{tmp_path}/Tomograms/job006/tomograms/test_stack_alignment.jpeg",
                    "processing_type": "Alignment",
                },
            ],
        },
    )
    offline_transport.send.assert_any_call(
        "images",
        {
            "image_command": "tilt_series_alignment",
            "file": tomo_align_test_message["stack_file"],
            "aln_file": f"{tmp_path}/Tomograms/job006/tomograms/test_stack.aln",
            "pixel_size": tomo_align_test_message["pixel_size"],
        },
    )
    offline_transport.send.assert_any_call(
        "images",
        {
            "image_command": "mrc_central_slice",
            "file": tomo_align_test_message["stack_file"],
        },
    )
    offline_transport.send.assert_any_call(
        "images",
        {
            "image_command": "mrc_to_apng",
            "file": tomo_align_test_message["stack_file"],
        },
    )
    offline_transport.send.assert_any_call(
        "images",
        {
            "image_command": "mrc_central_slice",
            "file": f"{tmp_path}/Tomograms/job006/tomograms/test_stack_Vol.mrc",
        },
    )
    offline_transport.send.assert_any_call(
        "images",
        {
            "image_command": "mrc_to_apng",
            "file": f"{tmp_path}/Tomograms/job006/tomograms/test_stack_Vol.mrc",
        },
    )
    offline_transport.send.assert_any_call(
        "images",
        {
            "image_command": "mrc_projection",
            "file": f"{tmp_path}/Tomograms/job006/tomograms/test_stack_Vol.mrc",
            "projection": "XY",
            "pixel_spacing": 4.4,
        },
    )
    offline_transport.send.assert_any_call(
        "images",
        {
            "image_command": "mrc_projection",
            "file": f"{tmp_path}/Tomograms/job006/tomograms/test_stack_Vol.mrc",
            "projection": "XZ",
            "pixel_spacing": 4.4,
            "thickness_ang": 130 * 1.1,
        },
    )
    offline_transport.send.assert_any_call(
        "denoise",
        {
            "volume": f"{tmp_path}/Tomograms/job006/tomograms/test_stack_Vol.mrc",
            "output_dir": f"{tmp_path}/Denoise/job007/tomograms",
            "relion_options": output_relion_options,
        },
    )
    offline_transport.send.assert_any_call("success", {})


@mock.patch("cryoemservices.services.tomo_align.subprocess.run")
@mock.patch("cryoemservices.services.tomo_align.mrcfile")
def test_tomo_align_service_file_list_aretomo2(
    mock_mrcfile,
    mock_subprocess,
    offline_transport,
    tmp_path,
):
    """
    Send a test message to TomoAlign (AreTomo2)
    This should call the mock subprocess then send messages on to
    the denoising, ispyb_connector and images services.
    """
    mock_mrcfile.open().__enter__().header = {"nx": 3000, "ny": 4000}

    header = {
        "message-id": mock.sentinel,
        "subscription": mock.sentinel,
    }
    tomo_align_test_message = {
        "aretomo_version": 2,
        "stack_file": f"{tmp_path}/Tomograms/job006/tomograms/test_stack.st",
        "path_pattern": None,
        "input_file_list": str(
            [
                [f"{tmp_path}/MotionCorr/job002/Movies/Position_1_001_0.0.mrc", "1.00"],
            ]
        ),
        "vol_z": 1200,
        "extra_vol": 400,
        "align": None,
        "out_bin": 4,
        "tilt_axis": 90,
        "tilt_cor": 1,
        "flip_int": None,
        "flip_vol": 1,
        "flip_vol_post_reconstruction": False,
        "wbp": None,
        "roi_file": None,
        "patch": None,
        "kv": None,
        "dose_per_frame": None,
        "frame_count": None,
        "align_file": None,
        "align_z": None,
        "pixel_size": 1,
        "refine_flag": -1,
        "out_imod": 1,
        "out_imod_xf": None,
        "dark_tol": None,
        "manual_tilt_offset": None,
        "relion_options": {},
    }
    output_relion_options = dict(RelionServiceOptions())
    output_relion_options["pixel_size"] = tomo_align_test_message["pixel_size"]
    output_relion_options["pixel_size_downscaled"] = (
        4 * tomo_align_test_message["pixel_size"]
    )
    output_relion_options["tomo_size_x"] = 3000
    output_relion_options["tomo_size_y"] = 4000
    output_relion_options["tilt_axis_angle"] = 86.0

    # Touch the expected input files
    (tmp_path / "MotionCorr/job002/Movies").mkdir(parents=True)
    (tmp_path / "MotionCorr/job002/Movies/Position_1_001_0.0.mrc").touch()

    # Set up the mock service
    service = tomo_align.TomoAlign(
        environment={"queue": ""}, transport=offline_transport
    )
    service.initializing()

    def write_aretomo_outputs(command, capture_output):
        if command[0] != "AreTomo2":
            return CompletedProcess("", returncode=0)
        # Set up outputs: stack_Imod file like AreTomo2, no exclusions but with space
        (tmp_path / "Tomograms/job006/tomograms/test_stack_Imod").mkdir(parents=True)
        (tmp_path / "Tomograms/job006/tomograms/test_stack_Vol.mrc").touch()
        with open(
            tmp_path / "Tomograms/job006/tomograms/test_stack_Imod/tilt.com", "w"
        ) as dark_file:
            dark_file.write("EXCLUDELIST ")
        with open(
            tmp_path / "Tomograms/job006/tomograms/test_stack.aln", "w"
        ) as aln_file:
            aln_file.write("dummy 86.0 1000 1.2 2.3 5 6 7 8 4.5")
        return CompletedProcess(
            "",
            returncode=0,
            stdout=(
                "Rot center Z 100.0 200.0 3.1\n"
                "Rot center Z 150.0 250.0 2.1\n"
                "Tilt offset 1.1, CC: 0.5\n"
                "Best tilt axis:   57, Score:   0.5\n"
            ).encode("ascii"),
            stderr="stderr".encode("ascii"),
        )

    mock_subprocess.side_effect = write_aretomo_outputs

    # Send a message to the service
    service.tomo_align(None, header=header, message=tomo_align_test_message)

    aretomo_command = [
        "AreTomo2",
        "-InMrc",
        tomo_align_test_message["stack_file"],
        "-OutMrc",
        f"{tmp_path}/Tomograms/job006/tomograms/test_stack_Vol.mrc",
        "-AngFile",
        f"{tmp_path}/Tomograms/job006/tomograms/test_stack_TLT.txt",
        "-TiltCor",
        "1",
        "-TiltAxis",
        "90.0",
        "-1",
        "-PixSize",
        "1.0",
        "-VolZ",
        str(tomo_align_test_message["vol_z"]),
        "-OutBin",
        str(tomo_align_test_message["out_bin"]),
        "-FlipVol",
        str(tomo_align_test_message["flip_vol"]),
        "-OutImod",
        str(tomo_align_test_message["out_imod"]),
    ]

    # Check the expected calls were made
    assert mock_subprocess.call_count == 2
    mock_subprocess.assert_any_call(
        [
            "newstack",
            "-fileinlist",
            f"{tmp_path}/Tomograms/job006/tomograms/test_stack_newstack.txt",
            "-output",
            tomo_align_test_message["stack_file"],
            "-quiet",
        ],
        capture_output=True,
    )
    mock_subprocess.assert_any_call(
        aretomo_command,
        capture_output=True,
    )

    # Check the angle file
    assert (tmp_path / "Tomograms/job006/tomograms/test_stack_TLT.txt").is_file()
    with open(
        tmp_path / "Tomograms/job006/tomograms/test_stack_TLT.txt", "r"
    ) as angfile:
        angles_data = angfile.read()
    assert angles_data == "1.00  1\n"

    # Check the shift plot
    with open(
        tmp_path / "Tomograms/job006/tomograms/test_stack_xy_shift_plot.json"
    ) as shift_plot:
        shift_data = json.load(shift_plot)
    assert shift_data["data"][0]["x"] == [1.2]
    assert shift_data["data"][0]["y"] == [2.3]

    # Check that the correct messages were sent
    assert offline_transport.send.call_count == 13
    offline_transport.send.assert_any_call(
        "node_creator",
        {
            "job_type": "relion.excludetilts",
            "experiment_type": "tomography",
            "input_file": f"{tmp_path}/CtfFind/job003/Movies/Position_1_001_0.0.mrc",
            "output_file": f"{tmp_path}/ExcludeTiltImages/job004/tilts/Position_1_001_0.0.mrc",
            "relion_options": output_relion_options,
            "command": "",
            "stdout": "",
            "stderr": "",
            "success": True,
        },
    )
    offline_transport.send.assert_any_call(
        "node_creator",
        {
            "job_type": "relion.aligntiltseries.aretomo",
            "experiment_type": "tomography",
            "input_file": f"{tmp_path}/ExcludeTiltImages/job004/tilts/Position_1_001_0.0.mrc",
            "output_file": f"{tmp_path}/AlignTiltSeries/job005/tilts/Position_1_001_0.0.mrc",
            "relion_options": output_relion_options,
            "command": "",
            "stdout": "",
            "stderr": "",
            "results": {
                "TomoXTilt": "0.00",
                "TomoYTilt": "4.5",
                "TomoZRot": "86.0",
                "TomoXShiftAngst": "1.2",
                "TomoYShiftAngst": "2.3",
            },
            "success": True,
        },
    )
    offline_transport.send.assert_any_call(
        "node_creator",
        {
            "experiment_type": "tomography",
            "job_type": "relion.reconstructtomograms",
            "input_file": f"{tmp_path}/MotionCorr/job002/Movies/Position_1_001_0.0.mrc",
            "output_file": f"{tmp_path}/Tomograms/job006/tomograms/test_stack_Vol.mrc",
            "relion_options": output_relion_options | {"tilt_axis_angle": 85.0},
            "command": " ".join(aretomo_command),
            "stdout": (
                "Rot center Z 100.0 200.0 3.1\n"
                "Rot center Z 150.0 250.0 2.1\n"
                "Tilt offset 1.1, CC: 0.5\n"
                "Best tilt axis:   57, Score:   0.5\n"
            ),
            "stderr": "stderr",
            "success": True,
        },
    )
    offline_transport.send.assert_any_call(
        "ispyb_connector",
        {
            "ispyb_command": "multipart_message",
            "ispyb_command_list": [
                {
                    "ispyb_command": "insert_tomogram",
                    "volume_file": "test_stack_Vol.mrc",
                    "stack_file": tomo_align_test_message["stack_file"],
                    "size_x": 750,
                    "size_y": 1000,
                    "size_z": 300,
                    "pixel_spacing": "4.0",
                    "tilt_angle_offset": "1.1",
                    "z_shift": "2.1",
                    "file_directory": f"{tmp_path}/Tomograms/job006/tomograms",
                    "central_slice_image": "test_stack_Vol_thumbnail.jpeg",
                    "tomogram_movie": "test_stack_Vol_movie.png",
                    "xy_shift_plot": "test_stack_xy_shift_plot.json",
                    "proj_xy": "test_stack_Vol_projXY.jpeg",
                    "proj_xz": "test_stack_Vol_projXZ.jpeg",
                    "alignment_quality": "0.5",
                },
                {
                    "ispyb_command": "insert_tilt_image_alignment",
                    "psd_file": None,
                    "refined_magnification": "1000.0",
                    "refined_tilt_angle": "4.5",
                    "refined_tilt_axis": "86.0",
                    "path": f"{tmp_path}/MotionCorr/job002/Movies/Position_1_001_0.0.mrc",
                },
                {
                    "ispyb_command": "insert_processed_tomogram",
                    "file_path": f"{tmp_path}/Tomograms/job006/tomograms/test_stack.st",
                    "processing_type": "Stack",
                },
                {
                    "ispyb_command": "insert_processed_tomogram",
                    "file_path": f"{tmp_path}/Tomograms/job006/tomograms/test_stack_alignment.jpeg",
                    "processing_type": "Alignment",
                },
            ],
        },
    )
    offline_transport.send.assert_any_call(
        "images",
        {
            "image_command": "tilt_series_alignment",
            "file": tomo_align_test_message["stack_file"],
            "aln_file": f"{tmp_path}/Tomograms/job006/tomograms/test_stack.aln",
            "pixel_size": tomo_align_test_message["pixel_size"],
        },
    )
    offline_transport.send.assert_any_call(
        "images",
        {
            "image_command": "mrc_central_slice",
            "file": tomo_align_test_message["stack_file"],
        },
    )
    offline_transport.send.assert_any_call(
        "images",
        {
            "image_command": "mrc_to_apng",
            "file": tomo_align_test_message["stack_file"],
        },
    )
    offline_transport.send.assert_any_call(
        "images",
        {
            "image_command": "mrc_central_slice",
            "file": f"{tmp_path}/Tomograms/job006/tomograms/test_stack_Vol.mrc",
        },
    )
    offline_transport.send.assert_any_call(
        "images",
        {
            "image_command": "mrc_to_apng",
            "file": f"{tmp_path}/Tomograms/job006/tomograms/test_stack_Vol.mrc",
        },
    )
    offline_transport.send.assert_any_call(
        "images",
        {
            "image_command": "mrc_projection",
            "file": f"{tmp_path}/Tomograms/job006/tomograms/test_stack_Vol.mrc",
            "projection": "XY",
            "pixel_spacing": 4.0,
        },
    )
    offline_transport.send.assert_any_call(
        "images",
        {
            "image_command": "mrc_projection",
            "file": f"{tmp_path}/Tomograms/job006/tomograms/test_stack_Vol.mrc",
            "projection": "XZ",
            "pixel_spacing": 4.0,
        },
    )
    offline_transport.send.assert_any_call(
        "denoise",
        {
            "volume": f"{tmp_path}/Tomograms/job006/tomograms/test_stack_Vol.mrc",
            "output_dir": f"{tmp_path}/Denoise/job007/tomograms",
            "relion_options": output_relion_options,
        },
    )
    offline_transport.send.assert_any_call("success", {})


@mock.patch("cryoemservices.services.tomo_align.subprocess.run")
@mock.patch("cryoemservices.services.tomo_align.mrcfile")
@mock.patch("cryoemservices.services.tomo_align.rotate_tomogram")
def test_tomo_align_service_file_list_repeated_tilt(
    mock_rotate,
    mock_mrcfile,
    mock_subprocess,
    offline_transport,
    tmp_path,
):
    """
    Send a test message to TomoAlign with a duplicated tilt angle
    Only the newest one of the duplicated tilts should be used
    """
    mock_mrcfile.open().__enter__().header = {"nx": 3000, "ny": 4000}

    header = {
        "message-id": mock.sentinel,
        "subscription": mock.sentinel,
    }
    tomo_align_test_message = {
        "stack_file": f"{tmp_path}/Tomograms/job006/tomograms/test_stack.st",
        "input_file_list": str(
            [
                [f"{tmp_path}/MotionCorr/job002/Movies/Position_1_001_0.0.mrc", "1.00"],
                [f"{tmp_path}/MotionCorr/job002/Movies/Position_1_002_0.0.mrc", "1.00"],
                [f"{tmp_path}/MotionCorr/job002/Movies/Position_1_003_0.0.mrc", "1.00"],
            ]
        ),
        "pixel_size": 1,
        "vol_z": 1200,
        "relion_options": {},
    }
    output_relion_options = dict(RelionServiceOptions())
    output_relion_options["pixel_size"] = 1
    output_relion_options["pixel_size_downscaled"] = 4
    output_relion_options["tomo_size_x"] = 3000
    output_relion_options["tomo_size_y"] = 4000
<<<<<<< HEAD
    output_relion_options["tilt_axis_angle"] = 85.1
=======
    output_relion_options["vol_z"] = 530
>>>>>>> 66af35ce

    # Create the input files. Needs sleeps to ensure distinct timestamps
    (tmp_path / "MotionCorr/job002/Movies").mkdir(parents=True)
    (tmp_path / "MotionCorr/job002/Movies/Position_1_001_0.0.mrc").touch()
    time.sleep(1)
    (tmp_path / "MotionCorr/job002/Movies/Position_1_002_0.0.mrc").touch()
    time.sleep(1)
    (tmp_path / "MotionCorr/job002/Movies/Position_1_003_0.0.mrc").touch()

    # Set up the mock service
    service = tomo_align.TomoAlign(
        environment={"queue": ""}, transport=offline_transport
    )
    service.initializing()

    def write_aretomo_outputs(command, capture_output):
        if command[0] != "AreTomo3":
            return CompletedProcess("", returncode=0)
        # Set up outputs: stack_Imod file like AreTomo3, no exclusions but with space
        (tmp_path / "Tomograms/job006/tomograms/test_stack_Imod").mkdir(parents=True)
        (tmp_path / "Tomograms/job006/tomograms/test_stack_Vol.mrc").touch()
        with open(
            tmp_path / "Tomograms/job006/tomograms/test_stack_Imod/tilt.com", "w"
        ) as dark_file:
            dark_file.write("EXCLUDELIST ")
        with open(
            tmp_path / "Tomograms/job006/tomograms/test_stack.aln", "w"
        ) as aln_file:
            aln_file.write("# Thickness = 130\ndummy 85.1 1000 1.2 2.3 5 6 7 8 4.5")
        return CompletedProcess(
            "",
            returncode=0,
            stdout="stdout".encode("ascii"),
            stderr="stderr".encode("ascii"),
        )

    mock_subprocess.side_effect = write_aretomo_outputs

    # Send a message to the service
    service.tomo_align(None, header=header, message=tomo_align_test_message)

    # Check the expected calls were made
    assert (
        tmp_path / "Tomograms/job006/tomograms/test_stack_xy_shift_plot.json"
    ).is_file()
    assert mock_subprocess.call_count == 2

    # This one runs the post-reconstruction volume flip
<<<<<<< HEAD
    mock_rotate.assert_called_once_with(
        tmp_path / "Tomograms/job006/tomograms/test_stack_Vol.mrc", 85.1
=======
    mock_subprocess.assert_any_call(
        [
            "rotatevol",
            "-i",
            f"{tmp_path}/Tomograms/job006/tomograms/test_stack_Vol.mrc",
            "-ou",
            f"{tmp_path}/Tomograms/job006/tomograms/test_stack_Vol.mrc",
            "-size",
            f"750,1000,{int(530 / 4)}",
            "-a",
            "90,-90,0",
        ],
        capture_output=True,
>>>>>>> 66af35ce
    )

    # Check the angle file
    assert (tmp_path / "Tomograms/job006/tomograms/test_stack_TLT.txt").is_file()
    with open(
        tmp_path / "Tomograms/job006/tomograms/test_stack_TLT.txt", "r"
    ) as angfile:
        angles_data = angfile.read()
    assert angles_data == "1.00  3\n"

    # Check the stack file has only the last one of the duplicated tilt angles
    with open(
        tmp_path / "Tomograms/job006/tomograms/test_stack_newstack.txt", "r"
    ) as newstack_file:
        newstack_tilts = newstack_file.read()
    assert (
        newstack_tilts
        == f"1\n{tmp_path}/MotionCorr/job002/Movies/Position_1_003_0.0.mrc\n0\n"
    )

    # Look at a sample of the messages to check they use input file 3
    assert offline_transport.send.call_count == 13
    offline_transport.send.assert_any_call(
        "node_creator",
        {
            "job_type": "relion.excludetilts",
            "experiment_type": "tomography",
            "input_file": f"{tmp_path}/CtfFind/job003/Movies/Position_1_003_0.0.mrc",
            "output_file": f"{tmp_path}/ExcludeTiltImages/job004/tilts/Position_1_003_0.0.mrc",
            "relion_options": output_relion_options,
            "command": "",
            "stdout": "",
            "stderr": "",
            "success": True,
        },
    )
    offline_transport.send.assert_any_call("success", {})


@mock.patch("cryoemservices.services.tomo_align.subprocess.run")
@mock.patch("cryoemservices.services.tomo_align.mrcfile")
@mock.patch("cryoemservices.services.tomo_align.rotate_tomogram")
def test_tomo_align_service_file_list_zero_rotation(
    mock_rotate,
    mock_mrcfile,
    mock_subprocess,
    offline_transport,
    tmp_path,
):
    """
    Send a test message to TomoAlign with a tilt axis of zero to test rotation of volume
    """
    mock_mrcfile.open().__enter__().header = {"nx": 3000, "ny": 4000}

    header = {
        "message-id": mock.sentinel,
        "subscription": mock.sentinel,
    }
    tomo_align_test_message = {
        "stack_file": f"{tmp_path}/Tomograms/job006/tomograms/test_stack.st",
        "input_file_list": str(
            [
                [f"{tmp_path}/MotionCorr/job002/Movies/Position_1_001_0.0.mrc", "1.00"],
            ]
        ),
        "pixel_size": 1,
        "tilt_axis": 0,
        "vol_z": 1200,
        "relion_options": {},
    }

    # Create the input files. Needs sleeps to ensure distinct timestamps
    (tmp_path / "MotionCorr/job002/Movies").mkdir(parents=True)
    (tmp_path / "MotionCorr/job002/Movies/Position_1_001_0.0.mrc").touch()

    # Set up the mock service
    service = tomo_align.TomoAlign(
        environment={"queue": ""}, transport=offline_transport
    )
    service.initializing()

    def write_aretomo_outputs(command, capture_output):
        if command[0] != "AreTomo3":
            return CompletedProcess("", returncode=0)
        # Set up outputs: stack_Imod file like AreTomo3, no exclusions but with space
        (tmp_path / "Tomograms/job006/tomograms/test_stack_Imod").mkdir(parents=True)
        (tmp_path / "Tomograms/job006/tomograms/test_stack_Vol.mrc").touch()
        (tmp_path / "Tomograms/job006/tomograms/test_stack_2ND_Vol.mrc").touch()
        (tmp_path / "Tomograms/job006/tomograms/test_stack_2ND_Vol.mrc~").touch()
        (tmp_path / "Tomograms/job006/tomograms/test_stack_Imod/tilt.com").touch()
        with open(
            tmp_path / "Tomograms/job006/tomograms/test_stack.aln", "w"
        ) as aln_file:
            aln_file.write("# Thickness = 130\ndummy 0 1000 1.2 2.3 5 6 7 8 4.5")
        return CompletedProcess(
            "",
            returncode=0,
            stdout="stdout".encode("ascii"),
            stderr="stderr".encode("ascii"),
        )

    mock_subprocess.side_effect = write_aretomo_outputs

    # Send a message to the service
    service.tomo_align(None, header=header, message=tomo_align_test_message)

    # Check the expected calls were made
    assert (
        tmp_path / "Tomograms/job006/tomograms/test_stack_xy_shift_plot.json"
    ).is_file()
    assert mock_subprocess.call_count == 2
    assert offline_transport.send.call_count == 13

<<<<<<< HEAD
    # Check tomogram rotation
    mock_rotate.assert_called_once_with(
        tmp_path / "Tomograms/job006/tomograms/test_stack_Vol.mrc", 0
=======
    # This one runs the post-reconstruction volume flip
    mock_subprocess.assert_any_call(
        [
            "rotatevol",
            "-i",
            f"{tmp_path}/Tomograms/job006/tomograms/test_stack_Vol.mrc",
            "-ou",
            f"{tmp_path}/Tomograms/job006/tomograms/test_stack_Vol.mrc",
            "-size",
            f"750,1000,{int(530 / 4)}",
            "-a",
            "0,0,-90",
        ],
        capture_output=True,
>>>>>>> 66af35ce
    )

    assert (tmp_path / "Tomograms/job006/tomograms/test_stack_2ND_Vol.mrc").is_file()
    assert not (
        tmp_path / "Tomograms/job006/tomograms/test_stack_2ND_Vol.mrc~"
    ).is_file()


@mock.patch("cryoemservices.services.tomo_align.subprocess.run")
@mock.patch("cryoemservices.services.tomo_align.mrcfile")
<<<<<<< HEAD
@mock.patch("cryoemservices.services.tomo_align.rotate_tomogram")
def test_tomo_align_service_file_list_bad_tilts(
    mock_rotate,
=======
@mock.patch("cryoemservices.services.tomo_align.resize_tomogram")
def test_tomo_align_service_file_list_bad_tilts(
    mock_resize,
>>>>>>> 66af35ce
    mock_mrcfile,
    mock_subprocess,
    offline_transport,
    tmp_path,
):
    """
    Send a test message to TomoAlign with a tilts with bad motion correction
    This tilt should be removed
    """
    mock_mrcfile.open().__enter__().header = {"nx": 3000, "ny": 4000}

    # Create the Relion star files with different motion model results
    (tmp_path / "MotionCorr/job002/Movies").mkdir(parents=True)
    with open(
        tmp_path / "MotionCorr/job002/Movies/Position_1_001_0.0.star", "w"
    ) as mc_star:
        # No local motion model
        mc_star.write("data_general\n\nloop_\n_rlnMotionModelVersion\n0\n\n")
    with open(
        tmp_path / "MotionCorr/job002/Movies/Position_1_002_0.0.star", "w"
    ) as mc_star:
        # Local motion model succeeded
        mc_star.write("data_general\n\nloop_\n_rlnMotionModelVersion\n1\n\n")
        mc_star.write("data_local_motion_model\n\nloop_\n_rlnMotionModelCoeff\n1\n2\n")
    with open(
        tmp_path / "MotionCorr/job002/Movies/Position_1_003_0.0.star", "w"
    ) as mc_star:
        # Local motion model failed
        mc_star.write("data_general\n\nloop_\n_rlnMotionModelVersion\n1\n\n")
        mc_star.write(
            "data_local_motion_model\n\nloop_\n_rlnMotionModelCoeff\n1\n2000\n"
        )

    header = {
        "message-id": mock.sentinel,
        "subscription": mock.sentinel,
    }
    tomo_align_test_message = {
        "stack_file": f"{tmp_path}/Tomograms/job006/tomograms/test_stack.st",
        "input_file_list": str(
            [
                [f"{tmp_path}/MotionCorr/job002/Movies/Position_1_001_0.0.mrc", "1.00"],
                [f"{tmp_path}/MotionCorr/job002/Movies/Position_1_002_0.0.mrc", "2.00"],
                [f"{tmp_path}/MotionCorr/job002/Movies/Position_1_003_0.0.mrc", "3.00"],
            ]
        ),
        "pixel_size": 1,
        "relion_options": {},
    }
    output_relion_options = dict(RelionServiceOptions())
    output_relion_options["pixel_size"] = 1
    output_relion_options["pixel_size_downscaled"] = 4
    output_relion_options["tomo_size_x"] = 3000
    output_relion_options["tomo_size_y"] = 4000
    output_relion_options["vol_z"] = 1800

    # Touch the expected input files
    for i in range(1, 4):
        (tmp_path / f"MotionCorr/job002/Movies/Position_1_00{i}_0.0.mrc").touch()

    # Set up the mock service
    service = tomo_align.TomoAlign(
        environment={"queue": ""}, transport=offline_transport
    )
    service.initializing()

    def write_aretomo_outputs(command, capture_output):
        if command[0] != "AreTomo3":
            return CompletedProcess("", returncode=0)
        # Set up outputs: stack_Imod file like AreTomo3, no exclusions but with space
        (tmp_path / "Tomograms/job006/tomograms/test_stack_Imod").mkdir(parents=True)
        (tmp_path / "Tomograms/job006/tomograms/test_stack_Vol.mrc").touch()
        with open(
            tmp_path / "Tomograms/job006/tomograms/test_stack_Imod/tilt.com", "w"
        ) as dark_file:
            dark_file.write("EXCLUDELIST ")
        with open(
            tmp_path / "Tomograms/job006/tomograms/test_stack.aln", "w"
        ) as aln_file:
            aln_file.write(
                "# Thickness = 2000\ndummy 0 1000 1.2 2.3 5 6 7 8 4.5\ndummy 0 1000 1.2 2.3 5 6 7 8 4.5"
            )
        return CompletedProcess(
            "",
            returncode=0,
            stdout="stdout".encode("ascii"),
            stderr="stderr".encode("ascii"),
        )

    mock_subprocess.side_effect = write_aretomo_outputs

    # Send a message to the service
    service.tomo_align(None, header=header, message=tomo_align_test_message)

    # Check the expected calls were made
    assert (
        tmp_path / "Tomograms/job006/tomograms/test_stack_xy_shift_plot.json"
    ).is_file()
    assert mock_subprocess.call_count == 2

    # Check tomogram rotation
    mock_rotate.assert_called_once_with(
        tmp_path / "Tomograms/job006/tomograms/test_stack_Vol.mrc", 0
    )

    # Check resizing - vol z is 2000 but only run at 1800 so no resizing
    mock_resize.assert_not_called()

    # Check the angle file
    assert (tmp_path / "Tomograms/job006/tomograms/test_stack_TLT.txt").is_file()
    with open(
        tmp_path / "Tomograms/job006/tomograms/test_stack_TLT.txt", "r"
    ) as angfile:
        angles_data = angfile.read()
    assert angles_data == "1.00  1\n2.00  2\n"

    # Check the stack file does not have the tilt where motion correction failed
    with open(
        tmp_path / "Tomograms/job006/tomograms/test_stack_newstack.txt", "r"
    ) as newstack_file:
        newstack_tilts = newstack_file.read()
    assert newstack_tilts == (
        f"2\n{tmp_path}/MotionCorr/job002/Movies/Position_1_001_0.0.mrc\n0\n"
        f"{tmp_path}/MotionCorr/job002/Movies/Position_1_002_0.0.mrc\n0\n"
    )

    # Look at a sample of the messages to check they use input files 1 and 2
    assert offline_transport.send.call_count == 15
    offline_transport.send.assert_any_call(
        "node_creator",
        {
            "job_type": "relion.excludetilts",
            "experiment_type": "tomography",
            "input_file": f"{tmp_path}/CtfFind/job003/Movies/Position_1_001_0.0.mrc",
            "output_file": f"{tmp_path}/ExcludeTiltImages/job004/tilts/Position_1_001_0.0.mrc",
            "relion_options": output_relion_options,
            "command": "",
            "stdout": "",
            "stderr": "",
            "success": True,
        },
    )
    offline_transport.send.assert_any_call(
        "node_creator",
        {
            "job_type": "relion.excludetilts",
            "experiment_type": "tomography",
            "input_file": f"{tmp_path}/CtfFind/job003/Movies/Position_1_002_0.0.mrc",
            "output_file": f"{tmp_path}/ExcludeTiltImages/job004/tilts/Position_1_002_0.0.mrc",
            "relion_options": output_relion_options,
            "command": "",
            "stdout": "",
            "stderr": "",
            "success": True,
        },
    )
    offline_transport.send.assert_any_call("success", {})


@mock.patch("cryoemservices.services.tomo_align.subprocess.run")
@mock.patch("cryoemservices.services.tomo_align.mrcfile")
@mock.patch("cryoemservices.services.tomo_align.rotate_tomogram")
def test_tomo_align_service_file_list_rerun(
    mock_rotate,
    mock_mrcfile,
    mock_subprocess,
    offline_transport,
    tmp_path,
):
    """
    Send a test message to TomoAlign for a rerun tomogram
    This should call the mock subprocess then send messages on to
    the denoising, ispyb_connector and images services.
    Should not do a node creator send
    """
    mock_mrcfile.open().__enter__().header = {"nx": 3000, "ny": 4000}

    header = {
        "message-id": mock.sentinel,
        "subscription": mock.sentinel,
    }
    tomo_align_test_message = {
        "stack_file": f"{tmp_path}/Tomograms/job006/tomograms/test_stack.st",
        "path_pattern": None,
        "input_file_list": str(
            [
                [f"{tmp_path}/MotionCorr/job002/Movies/Position_1_001_0.0.mrc", "1.00"],
            ]
        ),
        "pixel_size": 1,
        "relion_options": {},
    }
    output_relion_options = dict(RelionServiceOptions())
    output_relion_options["pixel_size"] = tomo_align_test_message["pixel_size"]
    output_relion_options["pixel_size_downscaled"] = (
        4 * tomo_align_test_message["pixel_size"]
    )
    output_relion_options["tomo_size_x"] = 3000
    output_relion_options["tomo_size_y"] = 4000
    output_relion_options["tilt_axis_angle"] = 86.0
    output_relion_options["vol_z"] = 530

    # Touch expected input files
    (tmp_path / "MotionCorr/job002/Movies").mkdir(parents=True)
    (tmp_path / "MotionCorr/job002/Movies/Position_1_001_0.0.mrc").touch()

    # Set up the mock service
    service = tomo_align.TomoAlign(
        environment={"queue": ""}, transport=offline_transport
    )
    service.initializing()

    def write_aretomo_outputs(command, capture_output):
        if command[0] != "AreTomo3":
            return CompletedProcess("", returncode=0)
        # Set up outputs: stack_Imod file like AreTomo3, no exclusions but with space
        with open(
            tmp_path / "Tomograms/job006/tomograms/test_stack_Imod/tilt.com", "w"
        ) as dark_file:
            dark_file.write("EXCLUDELIST ")
        with open(
            tmp_path / "Tomograms/job006/tomograms/test_stack.aln", "w"
        ) as aln_file:
            aln_file.write("# Thickness = 130\ndummy 86.0 1000 1.2 2.3 5 6 7 8 4.5")
        return CompletedProcess(
            "",
            returncode=0,
            stdout=(
                "Rot center Z 100.0 200.0 3.1\n"
                "Rot center Z 150.0 250.0 2.1\n"
                "Tilt offset 1.1, CC: 0.5\n"
                "Best tilt axis:   57, Score:   0.5\n"
            ).encode("ascii"),
            stderr="stderr".encode("ascii"),
        )

    mock_subprocess.side_effect = write_aretomo_outputs

    # Pre-make the output image so this is a rerun
    (tmp_path / "Tomograms/job006/tomograms/test_stack_Imod").mkdir(parents=True)
    (tmp_path / "Tomograms/job006/tomograms/test_stack_Vol.mrc").touch()

    # Send a message to the service
    service.tomo_align(None, header=header, message=tomo_align_test_message)

    # Check the expected calls were made
    assert mock_subprocess.call_count == 2

    # Check tomogram rotation
    mock_rotate.assert_called_once_with(
        tmp_path / "Tomograms/job006/tomograms/test_stack_Vol.mrc", 86.0
    )

    # Check the angle file
    assert (tmp_path / "Tomograms/job006/tomograms/test_stack_TLT.txt").is_file()
    with open(
        tmp_path / "Tomograms/job006/tomograms/test_stack_TLT.txt", "r"
    ) as angfile:
        angles_data = angfile.read()
    assert angles_data == "1.00  1\n"

    # Check the shift plot
    with open(
        tmp_path / "Tomograms/job006/tomograms/test_stack_xy_shift_plot.json"
    ) as shift_plot:
        shift_data = json.load(shift_plot)
    assert shift_data["data"][0]["x"] == [1.2]
    assert shift_data["data"][0]["y"] == [2.3]

    # Check that the correct messages were sent - one less node creator
    assert offline_transport.send.call_count == 12
    offline_transport.send.assert_any_call(
        "node_creator",
        {
            "job_type": "relion.excludetilts",
            "experiment_type": "tomography",
            "input_file": f"{tmp_path}/CtfFind/job003/Movies/Position_1_001_0.0.mrc",
            "output_file": f"{tmp_path}/ExcludeTiltImages/job004/tilts/Position_1_001_0.0.mrc",
            "relion_options": output_relion_options,
            "command": "",
            "stdout": "",
            "stderr": "",
            "success": True,
        },
    )
    offline_transport.send.assert_any_call(
        "node_creator",
        {
            "job_type": "relion.aligntiltseries.aretomo",
            "experiment_type": "tomography",
            "input_file": f"{tmp_path}/ExcludeTiltImages/job004/tilts/Position_1_001_0.0.mrc",
            "output_file": f"{tmp_path}/AlignTiltSeries/job005/tilts/Position_1_001_0.0.mrc",
            "relion_options": output_relion_options,
            "command": "",
            "stdout": "",
            "stderr": "",
            "results": {
                "TomoXTilt": "0.00",
                "TomoYTilt": "4.5",
                "TomoZRot": "86.0",
                "TomoXShiftAngst": "1.2",
                "TomoYShiftAngst": "2.3",
            },
            "success": True,
        },
    )
    offline_transport.send.assert_any_call(
        "ispyb_connector",
        {"ispyb_command": "multipart_message", "ispyb_command_list": mock.ANY},
    )
    offline_transport.send.assert_any_call(
        "images",
        {
            "image_command": "tilt_series_alignment",
            "file": tomo_align_test_message["stack_file"],
            "aln_file": f"{tmp_path}/Tomograms/job006/tomograms/test_stack.aln",
            "pixel_size": tomo_align_test_message["pixel_size"],
        },
    )
    offline_transport.send.assert_any_call(
        "images",
        {
            "image_command": "mrc_central_slice",
            "file": tomo_align_test_message["stack_file"],
        },
    )
    offline_transport.send.assert_any_call(
        "images",
        {
            "image_command": "mrc_to_apng",
            "file": tomo_align_test_message["stack_file"],
        },
    )
    offline_transport.send.assert_any_call(
        "images",
        {
            "image_command": "mrc_central_slice",
            "file": f"{tmp_path}/Tomograms/job006/tomograms/test_stack_Vol.mrc",
        },
    )
    offline_transport.send.assert_any_call(
        "images",
        {
            "image_command": "mrc_to_apng",
            "file": f"{tmp_path}/Tomograms/job006/tomograms/test_stack_Vol.mrc",
        },
    )
    offline_transport.send.assert_any_call(
        "images",
        {
            "image_command": "mrc_projection",
            "file": f"{tmp_path}/Tomograms/job006/tomograms/test_stack_Vol.mrc",
            "projection": "XY",
            "pixel_spacing": 4.0,
        },
    )
    offline_transport.send.assert_any_call(
        "images",
        {
            "image_command": "mrc_projection",
            "file": f"{tmp_path}/Tomograms/job006/tomograms/test_stack_Vol.mrc",
            "projection": "XZ",
            "pixel_spacing": 4.0,
            "thickness_ang": 130 * 1.0,
        },
    )
    offline_transport.send.assert_any_call(
        "denoise",
        {
            "volume": f"{tmp_path}/Tomograms/job006/tomograms/test_stack_Vol.mrc",
            "output_dir": f"{tmp_path}/Denoise/job007/tomograms",
            "relion_options": output_relion_options,
        },
    )
    offline_transport.send.assert_any_call("success", {})


@mock.patch("cryoemservices.services.tomo_align.subprocess.run")
@mock.patch("cryoemservices.services.tomo_align.mrcfile")
@mock.patch("cryoemservices.services.tomo_align.resize_tomogram")
@mock.patch("cryoemservices.services.tomo_align.rotate_tomogram")
def test_tomo_align_service_path_pattern(
    mock_rotate,
    mock_resize,
    mock_mrcfile,
    mock_subprocess,
    offline_transport,
    tmp_path,
):
    """
    Send a test message to TomoAlign
    This should call the mock subprocess then send messages on to
    the denoising, ispyb_connector and images services.
    """
    mock_mrcfile.open().__enter__().header = {"nx": 3000, "ny": 4000}

    (tmp_path / "MotionCorr/job002/Movies").mkdir(parents=True)
    (tmp_path / "MotionCorr/job002/Movies/Position_1_001_1.00.mrc").touch()
    (tmp_path / "MotionCorr/job002/Movies/Position_1_002_2.00.mrc").touch()

    header = {
        "message-id": mock.sentinel,
        "subscription": mock.sentinel,
    }
    tomo_align_test_message = {
        "stack_file": f"{tmp_path}/Tomograms/job006/tomograms/test_stack.st",
        "path_pattern": f"{tmp_path}/MotionCorr/job002/Movies/Position_1_00*.mrc",
        "input_file_list": None,
        "vol_z": None,
        "out_bin": 4,
        "second_bin": 2,
        "tilt_axis": 83.0,
        "tilt_cor": 1,
        "flip_int": 1,
        "flip_vol": 1,
        "wbp": 1,
        "roi_file": None,
        "patch": 1,
        "kv": 300,
        "dose_per_frame": 0.2,
        "frame_count": 6,
        "align_file": None,
        "align_z": 500,
        "pixel_size": 1,
        "refine_flag": 1,
        "out_imod": 1,
        "out_imod_xf": None,
        "dark_tol": 0.3,
        "manual_tilt_offset": 10.5,
        "relion_options": {},
    }
    output_relion_options = dict(RelionServiceOptions())
    output_relion_options["pixel_size"] = tomo_align_test_message["pixel_size"]
    output_relion_options["pixel_size_downscaled"] = (
        4 * tomo_align_test_message["pixel_size"]
    )
    output_relion_options["tomo_size_x"] = 3000
    output_relion_options["tomo_size_y"] = 4000
    output_relion_options["manual_tilt_offset"] = 10.5
    output_relion_options["frame_count"] = 6
    output_relion_options["dose_per_frame"] = 0.2
    output_relion_options["vol_z"] = 530

    # Set up the mock service
    service = tomo_align.TomoAlign(
        environment={"queue": ""}, transport=offline_transport
    )
    service.initializing()

    def write_aretomo_outputs(command, capture_output):
        if command[0] != "AreTomo3":
            return CompletedProcess("", returncode=0)
        # Set up outputs: stack_Imod file like AreTomo3, no exclusions without space
        (tmp_path / "Tomograms/job006/tomograms/test_stack_Imod").mkdir(parents=True)
        (tmp_path / "Tomograms/job006/tomograms/test_stack_Vol.mrc").touch()
        (tmp_path / "Tomograms/job006/tomograms/test_stack_2ND_Vol.mrc").touch()
        with open(
            tmp_path / "Tomograms/job006/tomograms/test_stack_Imod/tilt.com", "w"
        ) as dark_file:
            dark_file.write("EXCLUDELIST")
        with open(
            tmp_path / "Tomograms/job006/tomograms/test_stack.aln", "w"
        ) as aln_file:
            aln_file.write(
                "# Thickness = 130\ndummy 0 1000 1.2 2.3 5 6 7 8 4.5\ndummy 0 1000 1.2 2.3 5 6 7 8 4.5"
            )
        return CompletedProcess(
            "",
            returncode=0,
            stdout="stdout".encode("ascii"),
            stderr="stderr".encode("ascii"),
        )

    mock_subprocess.side_effect = write_aretomo_outputs

    # Send a message to the service
    service.tomo_align(None, header=header, message=tomo_align_test_message)

    aretomo_command = [
        "AreTomo3",
        "-Cmd",
        "1",
        "-InPrefix",
        tomo_align_test_message["stack_file"],
        "-OutDir",
        f"{tmp_path}/Tomograms/job006/tomograms",
        "-TiltCor",
        "1",
        str(tomo_align_test_message["manual_tilt_offset"]),
        "-TiltAxis",
        str(tomo_align_test_message["tilt_axis"]),
        "1",
        "-AtPatch",
        "1",
        "1",
        "-AtBin",
        str(tomo_align_test_message["out_bin"]),
        "2",
        "-PixSize",
        "1.0",
        "-VolZ",
        "1800",
        "-ExtZ",
        "400",
        "-FlipInt",
        "1",
        "-FlipVol",
        str(tomo_align_test_message["flip_vol"]),
        "-Wbp",
        "1",
        "-FmDose",
        "0.2",
        "-AlignZ",
        str(tomo_align_test_message["align_z"]),
        "-OutImod",
        str(tomo_align_test_message["out_imod"]),
        "-DarkTol",
        str(tomo_align_test_message["dark_tol"]),
    ]

    # Check the expected calls were made
    assert (
        tmp_path / "Tomograms/job006/tomograms/test_stack_xy_shift_plot.json"
    ).is_file()
    assert mock_subprocess.call_count == 2
    mock_subprocess.assert_any_call(
        [
            "newstack",
            "-fileinlist",
            f"{tmp_path}/Tomograms/job006/tomograms/test_stack_newstack.txt",
            "-output",
            tomo_align_test_message["stack_file"],
            "-quiet",
        ],
        capture_output=True,
    )
    mock_subprocess.assert_any_call(
        aretomo_command,
        capture_output=True,
    )

    # Check resizing and rotating
    assert mock_resize.call_count == 2
    mock_resize.assert_any_call(
        tmp_path / "Tomograms/job006/tomograms/test_stack_Vol.mrc", int(530 / 4)
    )
    mock_resize.assert_any_call(
        tmp_path / "Tomograms/job006/tomograms/test_stack_2ND_Vol.mrc", int(530 / 2)
    )
    mock_rotate.assert_not_called()

    # Check the angle file
    assert (tmp_path / "Tomograms/job006/tomograms/test_stack_TLT.txt").is_file()
    with open(
        tmp_path / "Tomograms/job006/tomograms/test_stack_TLT.txt", "r"
    ) as angfile:
        angles_data = angfile.read()
    assert angles_data == "11.50  1\n12.50  2\n"  # Tilt offset added

    # No need to check all sent messages
    assert offline_transport.send.call_count == 15
    offline_transport.send.assert_any_call(
        "node_creator",
        {
            "experiment_type": "tomography",
            "job_type": "relion.reconstructtomograms",
            "input_file": f"{tmp_path}/MotionCorr/job002/Movies/Position_1_001_1.00.mrc",
            "output_file": f"{tmp_path}/Tomograms/job006/tomograms/test_stack_Vol.mrc",
            "relion_options": output_relion_options,
            "command": " ".join(aretomo_command),
            "stdout": "stdout",
            "stderr": "stderr",
            "success": True,
        },
    )
    offline_transport.send.assert_any_call("success", {})


@mock.patch("cryoemservices.services.tomo_align.subprocess.run")
@mock.patch("cryoemservices.services.tomo_align.mrcfile")
def test_tomo_align_service_dark_images(
    mock_mrcfile,
    mock_subprocess,
    offline_transport,
    tmp_path,
):
    """
    Send a test message to TomoAlign for a case with dark images which are removed
    """
    mock_mrcfile.open().__enter__().header = {"nx": 3000, "ny": 4000}

    header = {
        "message-id": mock.sentinel,
        "subscription": mock.sentinel,
    }
    tomo_align_test_message = {
        "stack_file": f"{tmp_path}/Tomograms/job006/tomograms/test_stack.st",
        "input_file_list": str(
            [
                [f"{tmp_path}/MotionCorr/job002/Movies/Position_1_001_0.0.mrc", "0.00"],
                [
                    f"{tmp_path}/MotionCorr/job002/Movies/Position_1_002_0.0.mrc",
                    "12.00",
                ],
                [f"{tmp_path}/MotionCorr/job002/Movies/Position_1_003_0.0.mrc", "6.00"],
                [f"{tmp_path}/MotionCorr/job002/Movies/Position_1_004_0.0.mrc", "9.00"],
                [f"{tmp_path}/MotionCorr/job002/Movies/Position_1_005_0.0.mrc", "3.00"],
            ]
        ),
        "vol_z": 1200,
        "out_bin": 4,
        "tilt_cor": 1,
        "flip_vol": 1,
        "pixel_size": 1,
        "out_imod": 1,
        "relion_options": {},
    }
    output_relion_options = dict(RelionServiceOptions())
    output_relion_options["pixel_size"] = tomo_align_test_message["pixel_size"]
    output_relion_options["pixel_size_downscaled"] = (
        4 * tomo_align_test_message["pixel_size"]
    )
    output_relion_options["tomo_size_x"] = 3000
    output_relion_options["tomo_size_y"] = 4000
    output_relion_options["vol_z"] = 530

    # Touch the expected input files
    (tmp_path / "MotionCorr/job002/Movies").mkdir(parents=True)
    for i in range(1, 6):
        (tmp_path / f"MotionCorr/job002/Movies/Position_1_00{i}_0.0.mrc").touch()

    # Set up the mock service
    service = tomo_align.TomoAlign(
        environment={"queue": ""}, transport=offline_transport
    )
    service.initializing()

    x_tilts = ["1.2", "2.4", "3.2", "3.4", "4.2"]
    y_tilts = ["2.3", "2.5", "4.3", "4.5", "6.3"]
    tilt_angles = ["0.01", "12.01", "6.01", "9.01", "3.01"]

    def write_aretomo_outputs(command, capture_output):
        if command[0] != "AreTomo3":
            return CompletedProcess("", returncode=0)
        # Set up outputs: stack_Imod file like AreTomo, with exclusions and spaces
        (tmp_path / "Tomograms/job006/tomograms/test_stack_Imod").mkdir(parents=True)
        (tmp_path / "Tomograms/job006/tomograms/test_stack_Vol.mrc").touch()
        with open(
            tmp_path / "Tomograms/job006/tomograms/test_stack_Imod/tilt.com",
            "w",
        ) as dark_file:
            dark_file.write("EXCLUDELIST 2, 5")
        with open(
            tmp_path / "Tomograms/job006/tomograms/test_stack.aln", "w"
        ) as aln_file:
            aln_file.write("# Thickness = 130\n")
            for i in [0, 2, 3]:
                aln_file.write(
                    f"dummy 0 1000 {x_tilts[i]} {y_tilts[i]} 5 6 7 8 {tilt_angles[i]}\n"
                )
        return CompletedProcess(
            "",
            returncode=0,
            stdout=(
                "Rot center Z 100.0 200.0 3.1\n"
                "Rot center Z 150.0 250.0 2.1\n"
                "Tilt offset 1.1, CC: 0.5\n"
                "Best tilt axis:   57, Score:   0.5\n"
            ).encode("ascii"),
            stderr="stderr".encode("ascii"),
        )

    mock_subprocess.side_effect = write_aretomo_outputs

    # Send a message to the service
    service.tomo_align(None, header=header, message=tomo_align_test_message)

    # Check the aretomo call
    aretomo_command = [
        "AreTomo3",
        "-Cmd",
        "1",
        "-InPrefix",
        tomo_align_test_message["stack_file"],
        "-OutDir",
        f"{tmp_path}/Tomograms/job006/tomograms",
        "-TiltCor",
        "1",
        "-TiltAxis",
        "85",
        "1",
        "-AtBin",
        str(tomo_align_test_message["out_bin"]),
        "-PixSize",
        "1.0",
        "-VolZ",
        str(tomo_align_test_message["vol_z"]),
        "-ExtZ",
        "400",
        "-FlipVol",
        str(tomo_align_test_message["flip_vol"]),
        "-OutImod",
        str(tomo_align_test_message["out_imod"]),
    ]
    mock_subprocess.assert_any_call(
        aretomo_command,
        capture_output=True,
    )

    # Check the angle file
    assert (tmp_path / "Tomograms/job006/tomograms/test_stack_TLT.txt").is_file()
    with open(
        tmp_path / "Tomograms/job006/tomograms/test_stack_TLT.txt", "r"
    ) as angfile:
        angles_data = angfile.read()
    assert angles_data == "0.00  1\n3.00  5\n6.00  3\n9.00  4\n12.00  2\n"

    # Check that the correct messages were sent
    assert offline_transport.send.call_count == 17
    # Expect to get messages for three tilts, and not the excluded ones
    for image in [1, 3, 4]:
        offline_transport.send.assert_any_call(
            "node_creator",
            {
                "job_type": "relion.excludetilts",
                "experiment_type": "tomography",
                "input_file": f"{tmp_path}/CtfFind/job003/Movies/Position_1_00{image}_0.0.mrc",
                "output_file": f"{tmp_path}/ExcludeTiltImages/job004/tilts/Position_1_00{image}_0.0.mrc",
                "relion_options": output_relion_options,
                "command": "",
                "stdout": "",
                "stderr": "",
                "success": True,
            },
        )
        offline_transport.send.assert_any_call(
            "node_creator",
            {
                "job_type": "relion.aligntiltseries.aretomo",
                "experiment_type": "tomography",
                "input_file": f"{tmp_path}/ExcludeTiltImages/job004/tilts/Position_1_00{image}_0.0.mrc",
                "output_file": f"{tmp_path}/AlignTiltSeries/job005/tilts/Position_1_00{image}_0.0.mrc",
                "relion_options": output_relion_options,
                "command": "",
                "stdout": "",
                "stderr": "",
                "results": {
                    "TomoXTilt": "0.00",
                    "TomoYTilt": tilt_angles[image - 1],
                    "TomoZRot": "0.0",
                    "TomoXShiftAngst": x_tilts[image - 1],
                    "TomoYShiftAngst": y_tilts[image - 1],
                },
                "success": True,
            },
        )
    offline_transport.send.assert_any_call(
        "ispyb_connector",
        {
            "ispyb_command": "multipart_message",
            "ispyb_command_list": [
                {
                    "ispyb_command": "insert_tomogram",
                    "volume_file": "test_stack_Vol.mrc",
                    "stack_file": tomo_align_test_message["stack_file"],
                    "size_x": 750,
                    "size_y": 1000,
                    "size_z": int(530 / 4),
                    "pixel_spacing": "4.0",
                    "tilt_angle_offset": "1.1",
                    "z_shift": "2.1",
                    "file_directory": f"{tmp_path}/Tomograms/job006/tomograms",
                    "central_slice_image": "test_stack_Vol_thumbnail.jpeg",
                    "tomogram_movie": "test_stack_Vol_movie.png",
                    "xy_shift_plot": "test_stack_xy_shift_plot.json",
                    "proj_xy": "test_stack_Vol_projXY.jpeg",
                    "proj_xz": "test_stack_Vol_projXZ.jpeg",
                    "alignment_quality": "0.5",
                },
                {
                    "ispyb_command": "insert_tilt_image_alignment",
                    "psd_file": None,
                    "refined_magnification": "1000.0",
                    "refined_tilt_angle": "0.01",
                    "refined_tilt_axis": "0.0",
                    "path": f"{tmp_path}/MotionCorr/job002/Movies/Position_1_001_0.0.mrc",
                },
                {
                    "ispyb_command": "insert_tilt_image_alignment",
                    "psd_file": None,
                    "refined_magnification": "1000.0",
                    "refined_tilt_angle": "6.01",
                    "refined_tilt_axis": "0.0",
                    "path": f"{tmp_path}/MotionCorr/job002/Movies/Position_1_003_0.0.mrc",
                },
                {
                    "ispyb_command": "insert_tilt_image_alignment",
                    "psd_file": None,
                    "refined_magnification": "1000.0",
                    "refined_tilt_angle": "9.01",
                    "refined_tilt_axis": "0.0",
                    "path": f"{tmp_path}/MotionCorr/job002/Movies/Position_1_004_0.0.mrc",
                },
                {
                    "ispyb_command": "insert_processed_tomogram",
                    "file_path": f"{tmp_path}/Tomograms/job006/tomograms/test_stack.st",
                    "processing_type": "Stack",
                },
                {
                    "ispyb_command": "insert_processed_tomogram",
                    "file_path": f"{tmp_path}/Tomograms/job006/tomograms/test_stack_alignment.jpeg",
                    "processing_type": "Alignment",
                },
            ],
        },
    )
    offline_transport.send.assert_any_call("success", {})


@mock.patch("cryoemservices.services.tomo_align.subprocess.run")
@mock.patch("cryoemservices.services.tomo_align.mrcfile")
def test_tomo_align_service_all_dark(
    mock_mrcfile,
    mock_subprocess,
    offline_transport,
    tmp_path,
):
    """
    Send a test message to TomoAlign for a case where all images are dark
    """
    mock_mrcfile.open().__enter__().header = {"nx": 3000, "ny": 4000}

    header = {
        "message-id": mock.sentinel,
        "subscription": mock.sentinel,
    }
    tomo_align_test_message = {
        "stack_file": f"{tmp_path}/Tomograms/job006/tomograms/test_stack.st",
        "input_file_list": str(
            [
                [f"{tmp_path}/MotionCorr/job002/Movies/Position_1_001_0.0.mrc", "0.00"],
                [
                    f"{tmp_path}/MotionCorr/job002/Movies/Position_1_002_0.0.mrc",
                    "-2.00",
                ],
                [f"{tmp_path}/MotionCorr/job002/Movies/Position_1_003_0.0.mrc", "2.00"],
                [
                    f"{tmp_path}/MotionCorr/job002/Movies/Position_1_004_0.0.mrc",
                    "-4.00",
                ],
                [f"{tmp_path}/MotionCorr/job002/Movies/Position_1_005_0.0.mrc", "4.00"],
            ]
        ),
        "vol_z": 1200,
        "out_bin": 4,
        "tilt_cor": 1,
        "flip_vol": 1,
        "pixel_size": 1,
        "out_imod": 1,
        "relion_options": {},
    }

    # Touch the expected input files
    (tmp_path / "MotionCorr/job002/Movies").mkdir(parents=True)
    for i in range(1, 6):
        (tmp_path / f"MotionCorr/job002/Movies/Position_1_00{i}_0.0.mrc").touch()

    # Set up the mock service
    service = tomo_align.TomoAlign(
        environment={"queue": ""}, transport=offline_transport
    )
    service.initializing()

    def write_aretomo_outputs(command, capture_output):
        if command[0] != "AreTomo3":
            return CompletedProcess("", returncode=0)
        # Set up outputs: stack_Imod file like AreTomo3, with exclusions and no spaces
        (tmp_path / "Tomograms/job006/tomograms/test_stack_Imod").mkdir(parents=True)
        (tmp_path / "Tomograms/job006/tomograms/test_stack_Vol.mrc").touch()
        with open(
            tmp_path / "Tomograms/job006/tomograms/test_stack_Imod/tilt.com", "w"
        ) as dark_file:
            dark_file.write("EXCLUDELIST 1,2,3,4,5")
        with open(
            tmp_path / "Tomograms/job006/tomograms/test_stack.aln", "w"
        ) as aln_file:
            aln_file.write("")
        return CompletedProcess(
            "",
            returncode=0,
            stdout=(
                "Rot center Z 100.0 200.0 3.1\n"
                "Rot center Z 150.0 250.0 2.1\n"
                "Tilt offset 1.1, CC: 0.5\n"
                "Best tilt axis:   57, Score:   0.5\n"
            ).encode("ascii"),
            stderr="stderr".encode("ascii"),
        )

    mock_subprocess.side_effect = write_aretomo_outputs

    # Send a message to the service
    service.tomo_align(None, header=header, message=tomo_align_test_message)

    # Check the angle file
    assert (tmp_path / "Tomograms/job006/tomograms/test_stack_TLT.txt").is_file()
    with open(
        tmp_path / "Tomograms/job006/tomograms/test_stack_TLT.txt", "r"
    ) as angfile:
        angles_data = angfile.read()
    assert angles_data == "-4.00  4\n-2.00  2\n0.00  1\n2.00  3\n4.00  5\n"

    # Check that the correct messages were sent
    assert offline_transport.send.call_count == 11
    # Expect to get messages for three tilts, and not the excluded ones
    offline_transport.send.assert_any_call(
        "ispyb_connector",
        {
            "ispyb_command": "multipart_message",
            "ispyb_command_list": [
                {
                    "ispyb_command": "insert_tomogram",
                    "volume_file": "test_stack_Vol.mrc",
                    "stack_file": tomo_align_test_message["stack_file"],
                    "size_x": 750,
                    "size_y": 1000,
                    "size_z": 300,
                    "pixel_spacing": "4.0",
                    "tilt_angle_offset": "1.1",
                    "z_shift": "2.1",
                    "file_directory": f"{tmp_path}/Tomograms/job006/tomograms",
                    "central_slice_image": "test_stack_Vol_thumbnail.jpeg",
                    "tomogram_movie": "test_stack_Vol_movie.png",
                    "xy_shift_plot": "test_stack_xy_shift_plot.json",
                    "proj_xy": "test_stack_Vol_projXY.jpeg",
                    "proj_xz": "test_stack_Vol_projXZ.jpeg",
                    "alignment_quality": "0.5",
                },
                {
                    "ispyb_command": "insert_processed_tomogram",
                    "file_path": f"{tmp_path}/Tomograms/job006/tomograms/test_stack.st",
                    "processing_type": "Stack",
                },
                {
                    "ispyb_command": "insert_processed_tomogram",
                    "file_path": f"{tmp_path}/Tomograms/job006/tomograms/test_stack_alignment.jpeg",
                    "processing_type": "Alignment",
                },
            ],
        },
    )
    offline_transport.send.assert_any_call("success", {})


@mock.patch("cryoemservices.services.tomo_align.subprocess.run")
@mock.patch("cryoemservices.services.tomo_align.mrcfile")
def test_tomo_align_service_fail_case(
    mock_mrcfile,
    mock_subprocess,
    offline_transport,
    tmp_path,
):
    """
    Send a test message to TomoAlign with a simulated failure of AreTomo3
    """
    mock_mrcfile.open().__enter__().header = {"nx": 3000, "ny": 4000}

    header = {
        "message-id": mock.sentinel,
        "subscription": mock.sentinel,
    }
    tomo_align_test_message = {
        "aretomo_version": 3,
        "stack_file": f"{tmp_path}/Tomograms/job006/tomograms/test_stack.st",
        "path_pattern": None,
        "input_file_list": str(
            [
                [f"{tmp_path}/MotionCorr/job002/Movies/Position_1_001_0.0.mrc", "1.00"],
            ]
        ),
        "vol_z": 1200,
        "tilt_axis": 90,
        "tilt_cor": 1,
        "flip_int": None,
        "flip_vol": 1,
        "flip_vol_post_reconstruction": False,
        "kv": None,
        "pixel_size": 1.1,
        "refine_flag": -1,
        "out_imod": 1,
        "relion_options": {},
    }
    output_relion_options = dict(RelionServiceOptions())
    output_relion_options["pixel_size"] = tomo_align_test_message["pixel_size"]
    output_relion_options["pixel_size_downscaled"] = (
        4 * tomo_align_test_message["pixel_size"]
    )
    output_relion_options["tomo_size_x"] = 3000
    output_relion_options["tomo_size_y"] = 4000
    output_relion_options["tilt_axis_angle"] = 86.0

    # Touch the expected input files
    (tmp_path / "MotionCorr/job002/Movies").mkdir(parents=True)
    (tmp_path / "MotionCorr/job002/Movies/Position_1_001_0.0.mrc").touch()

    # Set up the mock service
    service = tomo_align.TomoAlign(
        environment={"queue": ""}, transport=offline_transport
    )
    service.initializing()

    def write_aretomo_outputs(command, capture_output):
        if command[0] != "AreTomo3":
            return CompletedProcess("", returncode=0)
        # Make no outputs, as if AreTomo3 failed
        return CompletedProcess(
            "",
            returncode=1,
            stdout="stdout".encode("ascii"),
            stderr="stderr".encode("ascii"),
        )

    mock_subprocess.side_effect = write_aretomo_outputs

    # Send a message to the service
    service.tomo_align(None, header=header, message=tomo_align_test_message)

    aretomo_command = [
        "AreTomo3",
        "-Cmd",
        "1",
        "-InPrefix",
        tomo_align_test_message["stack_file"],
        "-OutDir",
        f"{tmp_path}/Tomograms/job006/tomograms",
        "-TiltCor",
        "1",
        "-TiltAxis",
        "90.0",
        "-1",
        "-AtBin",
        "4",
        "-PixSize",
        "1.1",
        "-VolZ",
        str(tomo_align_test_message["vol_z"]),
        "-ExtZ",
        "400",
        "-FlipVol",
        str(tomo_align_test_message["flip_vol"]),
        "-OutImod",
        str(tomo_align_test_message["out_imod"]),
    ]

    # Check the expected calls were made
    assert mock_subprocess.call_count == 2
    mock_subprocess.assert_any_call(
        aretomo_command,
        capture_output=True,
    )

    # Check that the correct messages were sent
    assert offline_transport.send.call_count == 2
    offline_transport.send.assert_any_call(
        "node_creator",
        {
            "experiment_type": "tomography",
            "job_type": "relion.reconstructtomograms",
            "input_file": f"{tmp_path}/MotionCorr/job002/Movies/Position_1_001_0.0.mrc",
            "output_file": f"{tmp_path}/Tomograms/job006/tomograms/test_stack_Vol.mrc",
            "relion_options": output_relion_options | {"tilt_axis_angle": 85},
            "command": " ".join(aretomo_command),
            "stdout": "stdout",
            "stderr": "stderr",
            "success": False,
        },
    )
    offline_transport.send.assert_any_call("failure", {})


def test_parse_tomo_align_output(offline_transport):
    """
    Send test lines to the output parser
    to check the rotations and offsets are being read in
    """
    service = tomo_align.TomoAlign(
        environment={"queue": ""}, transport=offline_transport
    )
    service.initializing()

    tomo_align.TomoAlign.parse_tomo_output(
        service,
        "Rot center Z 100.0 200.0 300.0\n"
        "Rot center Z 150.0 250.0 350.0\n"
        "Tilt offset 1.0, CC: 0.5\n"
        "Best tilt axis:   57, Score:   0.07568",
    )

    assert service.rot_centre_z_list == ["300.0", "350.0"]
    assert service.tilt_offset == 1.0
    assert service.alignment_quality == 0.07568


def test_resize_tomogram(tmp_path):
    with mrcfile.new(tmp_path / "test.mrc") as mrc:
        mrc.set_data(np.reshape(np.arange(64, dtype=np.float32), (4, 4, 4)))
        mrc.header.mx = 4
        mrc.header.my = 4
        mrc.header.mz = 4
        mrc.header.cella = (100, 50, 20)

    tomo_align.resize_tomogram(tmp_path / "test.mrc", 2)

    with mrcfile.open(tmp_path / "test.mrc") as mrc:
        data = mrc.data
        header = mrc.header

    assert data.shape == (4, 2, 4)
    assert header.mx == 4
    assert header.my == 2
    assert header.mz == 4
    assert header.cella.x == 100
    assert header.cella.y == 25
    assert header.cella.z == 20
<|MERGE_RESOLUTION|>--- conflicted
+++ resolved
@@ -1,2086 +1,2046 @@
-from __future__ import annotations
-
-import json
-import time
-from subprocess import CompletedProcess
-from unittest import mock
-
-import mrcfile
-import numpy as np
-import pytest
-from workflows.transport.offline_transport import OfflineTransport
-
-from cryoemservices.services import tomo_align
-from cryoemservices.util.relion_service_options import RelionServiceOptions
-
-
-@pytest.fixture
-def offline_transport(mocker):
-    transport = OfflineTransport()
-    mocker.spy(transport, "send")
-    return transport
-
-
-@mock.patch("cryoemservices.services.tomo_align.subprocess.run")
-@mock.patch("cryoemservices.services.tomo_align.mrcfile")
-@mock.patch("cryoemservices.services.tomo_align.resize_tomogram")
-@mock.patch("cryoemservices.services.tomo_align.rotate_tomogram")
-def test_tomo_align_service_file_list_aretomo3(
-    mock_rotate,
-    mock_resize,
-    mock_mrcfile,
-    mock_subprocess,
-    offline_transport,
-    tmp_path,
-):
-    """
-    Send a test message to TomoAlign (AreTomo3)
-    This should call the mock subprocess then send messages on to
-    the denoising, ispyb_connector and images services.
-    """
-    mock_mrcfile.open().__enter__().header = {"nx": 3000, "ny": 4000}
-
-    header = {
-        "message-id": mock.sentinel,
-        "subscription": mock.sentinel,
-    }
-    tomo_align_test_message = {
-        "aretomo_version": 3,
-        "stack_file": f"{tmp_path}/Tomograms/job006/tomograms/test_stack.st",
-        "path_pattern": None,
-        "input_file_list": str(
-            [
-                [f"{tmp_path}/MotionCorr/job002/Movies/Position_1_001_0.0.mrc", "1.00"],
-            ]
-        ),
-        "vol_z": None,
-        "max_vol": 1600,
-        "extra_vol": 300,
-        "align": None,
-        "out_bin": 4,
-        "second_bin": 2,
-        "tilt_axis": 90,
-        "tilt_cor": 1,
-        "flip_int": None,
-        "flip_vol": 1,
-        "flip_vol_post_reconstruction": False,
-        "wbp": None,
-        "roi_file": None,
-        "patch": None,
-        "kv": None,
-        "dose_per_frame": None,
-        "frame_count": None,
-        "align_file": None,
-        "align_z": None,
-        "pixel_size": 1.1,
-        "refine_flag": -1,
-        "out_imod": 1,
-        "out_imod_xf": None,
-        "dark_tol": None,
-        "manual_tilt_offset": None,
-        "relion_options": {},
-    }
-    output_relion_options = dict(RelionServiceOptions())
-    output_relion_options["pixel_size"] = tomo_align_test_message["pixel_size"]
-    output_relion_options["pixel_size_downscaled"] = (
-        4 * tomo_align_test_message["pixel_size"]
-    )
-    output_relion_options["tomo_size_x"] = 3000
-    output_relion_options["tomo_size_y"] = 4000
-    output_relion_options["vol_z"] = 430
-    output_relion_options["tilt_axis_angle"] = 86.0
-
-    # Touch the expected input files
-    (tmp_path / "MotionCorr/job002/Movies").mkdir(parents=True)
-    (tmp_path / "MotionCorr/job002/Movies/Position_1_001_0.0.mrc").touch()
-
-    # Set up the mock service
-    service = tomo_align.TomoAlign(
-        environment={"queue": ""}, transport=offline_transport
-    )
-    service.initializing()
-
-    def write_aretomo_outputs(command, capture_output):
-        if command[0] != "AreTomo3":
-            return CompletedProcess("", returncode=0)
-        # Set up outputs: stack_Imod file like AreTomo3, no exclusions but with space
-        (tmp_path / "Tomograms/job006/tomograms/test_stack_Imod").mkdir(parents=True)
-        (tmp_path / "Tomograms/job006/tomograms/test_stack_Vol.mrc").touch()
-        (tmp_path / "Tomograms/job006/tomograms/test_stack_2ND_Vol.mrc").touch()
-        with open(
-            tmp_path / "Tomograms/job006/tomograms/test_stack_Imod/tilt.com", "w"
-        ) as dark_file:
-            dark_file.write("EXCLUDELIST ")
-        with open(
-            tmp_path / "Tomograms/job006/tomograms/test_stack.aln", "w"
-        ) as aln_file:
-            aln_file.write("# Thickness = 130\ndummy 86.0 1000 1.2 2.3 5 6 7 8 4.5")
-        return CompletedProcess(
-            "",
-            returncode=0,
-            stdout=(
-                "Rot center Z 100.0 200.0 3.1\n"
-                "Rot center Z 150.0 250.0 2.1\n"
-                "Tilt offset 1.1, CC: 0.5\n"
-                "Best tilt axis:   57, Score:   0.5\n"
-            ).encode("ascii"),
-            stderr="stderr".encode("ascii"),
-        )
-
-    mock_subprocess.side_effect = write_aretomo_outputs
-
-    # Send a message to the service
-    service.tomo_align(None, header=header, message=tomo_align_test_message)
-
-    aretomo_command = [
-        "AreTomo3",
-        "-Cmd",
-        "1",
-        "-InPrefix",
-        tomo_align_test_message["stack_file"],
-        "-OutDir",
-        f"{tmp_path}/Tomograms/job006/tomograms",
-        "-TiltCor",
-        "1",
-        "-TiltAxis",
-        "90.0",
-        "-1",
-        "-AtBin",
-        str(tomo_align_test_message["out_bin"]),
-        "2",
-        "-PixSize",
-        "1.1",
-        "-VolZ",
-        "1600",
-        "-ExtZ",
-        "300",
-        "-FlipVol",
-        str(tomo_align_test_message["flip_vol"]),
-        "-OutImod",
-        str(tomo_align_test_message["out_imod"]),
-    ]
-
-    # Check the expected calls were made
-    assert mock_subprocess.call_count == 2
-    mock_subprocess.assert_any_call(
-        [
-            "newstack",
-            "-fileinlist",
-            f"{tmp_path}/Tomograms/job006/tomograms/test_stack_newstack.txt",
-            "-output",
-            tomo_align_test_message["stack_file"],
-            "-quiet",
-        ],
-        capture_output=True,
-    )
-    mock_subprocess.assert_any_call(
-        aretomo_command,
-        capture_output=True,
-    )
-
-    # Check resizing and rotating
-    assert mock_resize.call_count == 2
-    mock_resize.assert_any_call(
-        tmp_path / "Tomograms/job006/tomograms/test_stack_Vol.mrc", int(430 / 4)
-    )
-    mock_resize.assert_any_call(
-        tmp_path / "Tomograms/job006/tomograms/test_stack_2ND_Vol.mrc", int(430 / 2)
-    )
-    mock_rotate.assert_not_called()
-
-    # Check the angle file
-    assert (tmp_path / "Tomograms/job006/tomograms/test_stack_TLT.txt").is_file()
-    with open(
-        tmp_path / "Tomograms/job006/tomograms/test_stack_TLT.txt", "r"
-    ) as angfile:
-        angles_data = angfile.read()
-    assert angles_data == "1.00  1\n"
-
-    # Check the shift plot
-    with open(
-        tmp_path / "Tomograms/job006/tomograms/test_stack_xy_shift_plot.json"
-    ) as shift_plot:
-        shift_data = json.load(shift_plot)
-    assert shift_data["data"][0]["x"] == [1.2]
-    assert shift_data["data"][0]["y"] == [2.3]
-
-    # Check that the correct messages were sent
-    assert offline_transport.send.call_count == 13
-    offline_transport.send.assert_any_call(
-        "node_creator",
-        {
-            "job_type": "relion.excludetilts",
-            "experiment_type": "tomography",
-            "input_file": f"{tmp_path}/CtfFind/job003/Movies/Position_1_001_0.0.mrc",
-            "output_file": f"{tmp_path}/ExcludeTiltImages/job004/tilts/Position_1_001_0.0.mrc",
-            "relion_options": output_relion_options,
-            "command": "",
-            "stdout": "",
-            "stderr": "",
-            "success": True,
-        },
-    )
-    offline_transport.send.assert_any_call(
-        "node_creator",
-        {
-            "job_type": "relion.aligntiltseries.aretomo",
-            "experiment_type": "tomography",
-            "input_file": f"{tmp_path}/ExcludeTiltImages/job004/tilts/Position_1_001_0.0.mrc",
-            "output_file": f"{tmp_path}/AlignTiltSeries/job005/tilts/Position_1_001_0.0.mrc",
-            "relion_options": output_relion_options,
-            "command": "",
-            "stdout": "",
-            "stderr": "",
-            "results": {
-                "TomoXTilt": "0.00",
-                "TomoYTilt": "4.5",
-                "TomoZRot": "86.0",
-                "TomoXShiftAngst": "1.2",
-                "TomoYShiftAngst": "2.3",
-            },
-            "success": True,
-        },
-    )
-    offline_transport.send.assert_any_call(
-        "node_creator",
-        {
-            "experiment_type": "tomography",
-            "job_type": "relion.reconstructtomograms",
-            "input_file": f"{tmp_path}/MotionCorr/job002/Movies/Position_1_001_0.0.mrc",
-            "output_file": f"{tmp_path}/Tomograms/job006/tomograms/test_stack_Vol.mrc",
-            "relion_options": output_relion_options | {"tilt_axis_angle": 85.0},
-            "command": " ".join(aretomo_command),
-            "stdout": (
-                "Rot center Z 100.0 200.0 3.1\n"
-                "Rot center Z 150.0 250.0 2.1\n"
-                "Tilt offset 1.1, CC: 0.5\n"
-                "Best tilt axis:   57, Score:   0.5\n"
-            ),
-            "stderr": "stderr",
-            "success": True,
-        },
-    )
-    offline_transport.send.assert_any_call(
-        "ispyb_connector",
-        {
-            "ispyb_command": "multipart_message",
-            "ispyb_command_list": [
-                {
-                    "ispyb_command": "insert_tomogram",
-                    "volume_file": "test_stack_Vol.mrc",
-                    "stack_file": tomo_align_test_message["stack_file"],
-                    "size_x": 750,
-                    "size_y": 1000,
-                    "size_z": int(430 / 4),
-                    "pixel_spacing": "4.4",
-                    "tilt_angle_offset": "1.1",
-                    "z_shift": "2.1",
-                    "file_directory": f"{tmp_path}/Tomograms/job006/tomograms",
-                    "central_slice_image": "test_stack_Vol_thumbnail.jpeg",
-                    "tomogram_movie": "test_stack_Vol_movie.png",
-                    "xy_shift_plot": "test_stack_xy_shift_plot.json",
-                    "proj_xy": "test_stack_Vol_projXY.jpeg",
-                    "proj_xz": "test_stack_Vol_projXZ.jpeg",
-                    "alignment_quality": "0.5",
-                },
-                {
-                    "ispyb_command": "insert_tilt_image_alignment",
-                    "psd_file": None,
-                    "refined_magnification": "1000.0",
-                    "refined_tilt_angle": "4.5",
-                    "refined_tilt_axis": "86.0",
-                    "path": f"{tmp_path}/MotionCorr/job002/Movies/Position_1_001_0.0.mrc",
-                },
-                {
-                    "ispyb_command": "insert_processed_tomogram",
-                    "file_path": f"{tmp_path}/Tomograms/job006/tomograms/test_stack.st",
-                    "processing_type": "Stack",
-                },
-                {
-                    "ispyb_command": "insert_processed_tomogram",
-                    "file_path": f"{tmp_path}/Tomograms/job006/tomograms/test_stack_alignment.jpeg",
-                    "processing_type": "Alignment",
-                },
-            ],
-        },
-    )
-    offline_transport.send.assert_any_call(
-        "images",
-        {
-            "image_command": "tilt_series_alignment",
-            "file": tomo_align_test_message["stack_file"],
-            "aln_file": f"{tmp_path}/Tomograms/job006/tomograms/test_stack.aln",
-            "pixel_size": tomo_align_test_message["pixel_size"],
-        },
-    )
-    offline_transport.send.assert_any_call(
-        "images",
-        {
-            "image_command": "mrc_central_slice",
-            "file": tomo_align_test_message["stack_file"],
-        },
-    )
-    offline_transport.send.assert_any_call(
-        "images",
-        {
-            "image_command": "mrc_to_apng",
-            "file": tomo_align_test_message["stack_file"],
-        },
-    )
-    offline_transport.send.assert_any_call(
-        "images",
-        {
-            "image_command": "mrc_central_slice",
-            "file": f"{tmp_path}/Tomograms/job006/tomograms/test_stack_Vol.mrc",
-        },
-    )
-    offline_transport.send.assert_any_call(
-        "images",
-        {
-            "image_command": "mrc_to_apng",
-            "file": f"{tmp_path}/Tomograms/job006/tomograms/test_stack_Vol.mrc",
-        },
-    )
-    offline_transport.send.assert_any_call(
-        "images",
-        {
-            "image_command": "mrc_projection",
-            "file": f"{tmp_path}/Tomograms/job006/tomograms/test_stack_Vol.mrc",
-            "projection": "XY",
-            "pixel_spacing": 4.4,
-        },
-    )
-    offline_transport.send.assert_any_call(
-        "images",
-        {
-            "image_command": "mrc_projection",
-            "file": f"{tmp_path}/Tomograms/job006/tomograms/test_stack_Vol.mrc",
-            "projection": "XZ",
-            "pixel_spacing": 4.4,
-            "thickness_ang": 130 * 1.1,
-        },
-    )
-    offline_transport.send.assert_any_call(
-        "denoise",
-        {
-            "volume": f"{tmp_path}/Tomograms/job006/tomograms/test_stack_Vol.mrc",
-            "output_dir": f"{tmp_path}/Denoise/job007/tomograms",
-            "relion_options": output_relion_options,
-        },
-    )
-    offline_transport.send.assert_any_call("success", {})
-
-
-@mock.patch("cryoemservices.services.tomo_align.subprocess.run")
-@mock.patch("cryoemservices.services.tomo_align.mrcfile")
-def test_tomo_align_service_file_list_aretomo2(
-    mock_mrcfile,
-    mock_subprocess,
-    offline_transport,
-    tmp_path,
-):
-    """
-    Send a test message to TomoAlign (AreTomo2)
-    This should call the mock subprocess then send messages on to
-    the denoising, ispyb_connector and images services.
-    """
-    mock_mrcfile.open().__enter__().header = {"nx": 3000, "ny": 4000}
-
-    header = {
-        "message-id": mock.sentinel,
-        "subscription": mock.sentinel,
-    }
-    tomo_align_test_message = {
-        "aretomo_version": 2,
-        "stack_file": f"{tmp_path}/Tomograms/job006/tomograms/test_stack.st",
-        "path_pattern": None,
-        "input_file_list": str(
-            [
-                [f"{tmp_path}/MotionCorr/job002/Movies/Position_1_001_0.0.mrc", "1.00"],
-            ]
-        ),
-        "vol_z": 1200,
-        "extra_vol": 400,
-        "align": None,
-        "out_bin": 4,
-        "tilt_axis": 90,
-        "tilt_cor": 1,
-        "flip_int": None,
-        "flip_vol": 1,
-        "flip_vol_post_reconstruction": False,
-        "wbp": None,
-        "roi_file": None,
-        "patch": None,
-        "kv": None,
-        "dose_per_frame": None,
-        "frame_count": None,
-        "align_file": None,
-        "align_z": None,
-        "pixel_size": 1,
-        "refine_flag": -1,
-        "out_imod": 1,
-        "out_imod_xf": None,
-        "dark_tol": None,
-        "manual_tilt_offset": None,
-        "relion_options": {},
-    }
-    output_relion_options = dict(RelionServiceOptions())
-    output_relion_options["pixel_size"] = tomo_align_test_message["pixel_size"]
-    output_relion_options["pixel_size_downscaled"] = (
-        4 * tomo_align_test_message["pixel_size"]
-    )
-    output_relion_options["tomo_size_x"] = 3000
-    output_relion_options["tomo_size_y"] = 4000
-    output_relion_options["tilt_axis_angle"] = 86.0
-
-    # Touch the expected input files
-    (tmp_path / "MotionCorr/job002/Movies").mkdir(parents=True)
-    (tmp_path / "MotionCorr/job002/Movies/Position_1_001_0.0.mrc").touch()
-
-    # Set up the mock service
-    service = tomo_align.TomoAlign(
-        environment={"queue": ""}, transport=offline_transport
-    )
-    service.initializing()
-
-    def write_aretomo_outputs(command, capture_output):
-        if command[0] != "AreTomo2":
-            return CompletedProcess("", returncode=0)
-        # Set up outputs: stack_Imod file like AreTomo2, no exclusions but with space
-        (tmp_path / "Tomograms/job006/tomograms/test_stack_Imod").mkdir(parents=True)
-        (tmp_path / "Tomograms/job006/tomograms/test_stack_Vol.mrc").touch()
-        with open(
-            tmp_path / "Tomograms/job006/tomograms/test_stack_Imod/tilt.com", "w"
-        ) as dark_file:
-            dark_file.write("EXCLUDELIST ")
-        with open(
-            tmp_path / "Tomograms/job006/tomograms/test_stack.aln", "w"
-        ) as aln_file:
-            aln_file.write("dummy 86.0 1000 1.2 2.3 5 6 7 8 4.5")
-        return CompletedProcess(
-            "",
-            returncode=0,
-            stdout=(
-                "Rot center Z 100.0 200.0 3.1\n"
-                "Rot center Z 150.0 250.0 2.1\n"
-                "Tilt offset 1.1, CC: 0.5\n"
-                "Best tilt axis:   57, Score:   0.5\n"
-            ).encode("ascii"),
-            stderr="stderr".encode("ascii"),
-        )
-
-    mock_subprocess.side_effect = write_aretomo_outputs
-
-    # Send a message to the service
-    service.tomo_align(None, header=header, message=tomo_align_test_message)
-
-    aretomo_command = [
-        "AreTomo2",
-        "-InMrc",
-        tomo_align_test_message["stack_file"],
-        "-OutMrc",
-        f"{tmp_path}/Tomograms/job006/tomograms/test_stack_Vol.mrc",
-        "-AngFile",
-        f"{tmp_path}/Tomograms/job006/tomograms/test_stack_TLT.txt",
-        "-TiltCor",
-        "1",
-        "-TiltAxis",
-        "90.0",
-        "-1",
-        "-PixSize",
-        "1.0",
-        "-VolZ",
-        str(tomo_align_test_message["vol_z"]),
-        "-OutBin",
-        str(tomo_align_test_message["out_bin"]),
-        "-FlipVol",
-        str(tomo_align_test_message["flip_vol"]),
-        "-OutImod",
-        str(tomo_align_test_message["out_imod"]),
-    ]
-
-    # Check the expected calls were made
-    assert mock_subprocess.call_count == 2
-    mock_subprocess.assert_any_call(
-        [
-            "newstack",
-            "-fileinlist",
-            f"{tmp_path}/Tomograms/job006/tomograms/test_stack_newstack.txt",
-            "-output",
-            tomo_align_test_message["stack_file"],
-            "-quiet",
-        ],
-        capture_output=True,
-    )
-    mock_subprocess.assert_any_call(
-        aretomo_command,
-        capture_output=True,
-    )
-
-    # Check the angle file
-    assert (tmp_path / "Tomograms/job006/tomograms/test_stack_TLT.txt").is_file()
-    with open(
-        tmp_path / "Tomograms/job006/tomograms/test_stack_TLT.txt", "r"
-    ) as angfile:
-        angles_data = angfile.read()
-    assert angles_data == "1.00  1\n"
-
-    # Check the shift plot
-    with open(
-        tmp_path / "Tomograms/job006/tomograms/test_stack_xy_shift_plot.json"
-    ) as shift_plot:
-        shift_data = json.load(shift_plot)
-    assert shift_data["data"][0]["x"] == [1.2]
-    assert shift_data["data"][0]["y"] == [2.3]
-
-    # Check that the correct messages were sent
-    assert offline_transport.send.call_count == 13
-    offline_transport.send.assert_any_call(
-        "node_creator",
-        {
-            "job_type": "relion.excludetilts",
-            "experiment_type": "tomography",
-            "input_file": f"{tmp_path}/CtfFind/job003/Movies/Position_1_001_0.0.mrc",
-            "output_file": f"{tmp_path}/ExcludeTiltImages/job004/tilts/Position_1_001_0.0.mrc",
-            "relion_options": output_relion_options,
-            "command": "",
-            "stdout": "",
-            "stderr": "",
-            "success": True,
-        },
-    )
-    offline_transport.send.assert_any_call(
-        "node_creator",
-        {
-            "job_type": "relion.aligntiltseries.aretomo",
-            "experiment_type": "tomography",
-            "input_file": f"{tmp_path}/ExcludeTiltImages/job004/tilts/Position_1_001_0.0.mrc",
-            "output_file": f"{tmp_path}/AlignTiltSeries/job005/tilts/Position_1_001_0.0.mrc",
-            "relion_options": output_relion_options,
-            "command": "",
-            "stdout": "",
-            "stderr": "",
-            "results": {
-                "TomoXTilt": "0.00",
-                "TomoYTilt": "4.5",
-                "TomoZRot": "86.0",
-                "TomoXShiftAngst": "1.2",
-                "TomoYShiftAngst": "2.3",
-            },
-            "success": True,
-        },
-    )
-    offline_transport.send.assert_any_call(
-        "node_creator",
-        {
-            "experiment_type": "tomography",
-            "job_type": "relion.reconstructtomograms",
-            "input_file": f"{tmp_path}/MotionCorr/job002/Movies/Position_1_001_0.0.mrc",
-            "output_file": f"{tmp_path}/Tomograms/job006/tomograms/test_stack_Vol.mrc",
-            "relion_options": output_relion_options | {"tilt_axis_angle": 85.0},
-            "command": " ".join(aretomo_command),
-            "stdout": (
-                "Rot center Z 100.0 200.0 3.1\n"
-                "Rot center Z 150.0 250.0 2.1\n"
-                "Tilt offset 1.1, CC: 0.5\n"
-                "Best tilt axis:   57, Score:   0.5\n"
-            ),
-            "stderr": "stderr",
-            "success": True,
-        },
-    )
-    offline_transport.send.assert_any_call(
-        "ispyb_connector",
-        {
-            "ispyb_command": "multipart_message",
-            "ispyb_command_list": [
-                {
-                    "ispyb_command": "insert_tomogram",
-                    "volume_file": "test_stack_Vol.mrc",
-                    "stack_file": tomo_align_test_message["stack_file"],
-                    "size_x": 750,
-                    "size_y": 1000,
-                    "size_z": 300,
-                    "pixel_spacing": "4.0",
-                    "tilt_angle_offset": "1.1",
-                    "z_shift": "2.1",
-                    "file_directory": f"{tmp_path}/Tomograms/job006/tomograms",
-                    "central_slice_image": "test_stack_Vol_thumbnail.jpeg",
-                    "tomogram_movie": "test_stack_Vol_movie.png",
-                    "xy_shift_plot": "test_stack_xy_shift_plot.json",
-                    "proj_xy": "test_stack_Vol_projXY.jpeg",
-                    "proj_xz": "test_stack_Vol_projXZ.jpeg",
-                    "alignment_quality": "0.5",
-                },
-                {
-                    "ispyb_command": "insert_tilt_image_alignment",
-                    "psd_file": None,
-                    "refined_magnification": "1000.0",
-                    "refined_tilt_angle": "4.5",
-                    "refined_tilt_axis": "86.0",
-                    "path": f"{tmp_path}/MotionCorr/job002/Movies/Position_1_001_0.0.mrc",
-                },
-                {
-                    "ispyb_command": "insert_processed_tomogram",
-                    "file_path": f"{tmp_path}/Tomograms/job006/tomograms/test_stack.st",
-                    "processing_type": "Stack",
-                },
-                {
-                    "ispyb_command": "insert_processed_tomogram",
-                    "file_path": f"{tmp_path}/Tomograms/job006/tomograms/test_stack_alignment.jpeg",
-                    "processing_type": "Alignment",
-                },
-            ],
-        },
-    )
-    offline_transport.send.assert_any_call(
-        "images",
-        {
-            "image_command": "tilt_series_alignment",
-            "file": tomo_align_test_message["stack_file"],
-            "aln_file": f"{tmp_path}/Tomograms/job006/tomograms/test_stack.aln",
-            "pixel_size": tomo_align_test_message["pixel_size"],
-        },
-    )
-    offline_transport.send.assert_any_call(
-        "images",
-        {
-            "image_command": "mrc_central_slice",
-            "file": tomo_align_test_message["stack_file"],
-        },
-    )
-    offline_transport.send.assert_any_call(
-        "images",
-        {
-            "image_command": "mrc_to_apng",
-            "file": tomo_align_test_message["stack_file"],
-        },
-    )
-    offline_transport.send.assert_any_call(
-        "images",
-        {
-            "image_command": "mrc_central_slice",
-            "file": f"{tmp_path}/Tomograms/job006/tomograms/test_stack_Vol.mrc",
-        },
-    )
-    offline_transport.send.assert_any_call(
-        "images",
-        {
-            "image_command": "mrc_to_apng",
-            "file": f"{tmp_path}/Tomograms/job006/tomograms/test_stack_Vol.mrc",
-        },
-    )
-    offline_transport.send.assert_any_call(
-        "images",
-        {
-            "image_command": "mrc_projection",
-            "file": f"{tmp_path}/Tomograms/job006/tomograms/test_stack_Vol.mrc",
-            "projection": "XY",
-            "pixel_spacing": 4.0,
-        },
-    )
-    offline_transport.send.assert_any_call(
-        "images",
-        {
-            "image_command": "mrc_projection",
-            "file": f"{tmp_path}/Tomograms/job006/tomograms/test_stack_Vol.mrc",
-            "projection": "XZ",
-            "pixel_spacing": 4.0,
-        },
-    )
-    offline_transport.send.assert_any_call(
-        "denoise",
-        {
-            "volume": f"{tmp_path}/Tomograms/job006/tomograms/test_stack_Vol.mrc",
-            "output_dir": f"{tmp_path}/Denoise/job007/tomograms",
-            "relion_options": output_relion_options,
-        },
-    )
-    offline_transport.send.assert_any_call("success", {})
-
-
-@mock.patch("cryoemservices.services.tomo_align.subprocess.run")
-@mock.patch("cryoemservices.services.tomo_align.mrcfile")
-@mock.patch("cryoemservices.services.tomo_align.rotate_tomogram")
-def test_tomo_align_service_file_list_repeated_tilt(
-    mock_rotate,
-    mock_mrcfile,
-    mock_subprocess,
-    offline_transport,
-    tmp_path,
-):
-    """
-    Send a test message to TomoAlign with a duplicated tilt angle
-    Only the newest one of the duplicated tilts should be used
-    """
-    mock_mrcfile.open().__enter__().header = {"nx": 3000, "ny": 4000}
-
-    header = {
-        "message-id": mock.sentinel,
-        "subscription": mock.sentinel,
-    }
-    tomo_align_test_message = {
-        "stack_file": f"{tmp_path}/Tomograms/job006/tomograms/test_stack.st",
-        "input_file_list": str(
-            [
-                [f"{tmp_path}/MotionCorr/job002/Movies/Position_1_001_0.0.mrc", "1.00"],
-                [f"{tmp_path}/MotionCorr/job002/Movies/Position_1_002_0.0.mrc", "1.00"],
-                [f"{tmp_path}/MotionCorr/job002/Movies/Position_1_003_0.0.mrc", "1.00"],
-            ]
-        ),
-        "pixel_size": 1,
-        "vol_z": 1200,
-        "relion_options": {},
-    }
-    output_relion_options = dict(RelionServiceOptions())
-    output_relion_options["pixel_size"] = 1
-    output_relion_options["pixel_size_downscaled"] = 4
-    output_relion_options["tomo_size_x"] = 3000
-    output_relion_options["tomo_size_y"] = 4000
-<<<<<<< HEAD
-    output_relion_options["tilt_axis_angle"] = 85.1
-=======
-    output_relion_options["vol_z"] = 530
->>>>>>> 66af35ce
-
-    # Create the input files. Needs sleeps to ensure distinct timestamps
-    (tmp_path / "MotionCorr/job002/Movies").mkdir(parents=True)
-    (tmp_path / "MotionCorr/job002/Movies/Position_1_001_0.0.mrc").touch()
-    time.sleep(1)
-    (tmp_path / "MotionCorr/job002/Movies/Position_1_002_0.0.mrc").touch()
-    time.sleep(1)
-    (tmp_path / "MotionCorr/job002/Movies/Position_1_003_0.0.mrc").touch()
-
-    # Set up the mock service
-    service = tomo_align.TomoAlign(
-        environment={"queue": ""}, transport=offline_transport
-    )
-    service.initializing()
-
-    def write_aretomo_outputs(command, capture_output):
-        if command[0] != "AreTomo3":
-            return CompletedProcess("", returncode=0)
-        # Set up outputs: stack_Imod file like AreTomo3, no exclusions but with space
-        (tmp_path / "Tomograms/job006/tomograms/test_stack_Imod").mkdir(parents=True)
-        (tmp_path / "Tomograms/job006/tomograms/test_stack_Vol.mrc").touch()
-        with open(
-            tmp_path / "Tomograms/job006/tomograms/test_stack_Imod/tilt.com", "w"
-        ) as dark_file:
-            dark_file.write("EXCLUDELIST ")
-        with open(
-            tmp_path / "Tomograms/job006/tomograms/test_stack.aln", "w"
-        ) as aln_file:
-            aln_file.write("# Thickness = 130\ndummy 85.1 1000 1.2 2.3 5 6 7 8 4.5")
-        return CompletedProcess(
-            "",
-            returncode=0,
-            stdout="stdout".encode("ascii"),
-            stderr="stderr".encode("ascii"),
-        )
-
-    mock_subprocess.side_effect = write_aretomo_outputs
-
-    # Send a message to the service
-    service.tomo_align(None, header=header, message=tomo_align_test_message)
-
-    # Check the expected calls were made
-    assert (
-        tmp_path / "Tomograms/job006/tomograms/test_stack_xy_shift_plot.json"
-    ).is_file()
-    assert mock_subprocess.call_count == 2
-
-    # This one runs the post-reconstruction volume flip
-<<<<<<< HEAD
-    mock_rotate.assert_called_once_with(
-        tmp_path / "Tomograms/job006/tomograms/test_stack_Vol.mrc", 85.1
-=======
-    mock_subprocess.assert_any_call(
-        [
-            "rotatevol",
-            "-i",
-            f"{tmp_path}/Tomograms/job006/tomograms/test_stack_Vol.mrc",
-            "-ou",
-            f"{tmp_path}/Tomograms/job006/tomograms/test_stack_Vol.mrc",
-            "-size",
-            f"750,1000,{int(530 / 4)}",
-            "-a",
-            "90,-90,0",
-        ],
-        capture_output=True,
->>>>>>> 66af35ce
-    )
-
-    # Check the angle file
-    assert (tmp_path / "Tomograms/job006/tomograms/test_stack_TLT.txt").is_file()
-    with open(
-        tmp_path / "Tomograms/job006/tomograms/test_stack_TLT.txt", "r"
-    ) as angfile:
-        angles_data = angfile.read()
-    assert angles_data == "1.00  3\n"
-
-    # Check the stack file has only the last one of the duplicated tilt angles
-    with open(
-        tmp_path / "Tomograms/job006/tomograms/test_stack_newstack.txt", "r"
-    ) as newstack_file:
-        newstack_tilts = newstack_file.read()
-    assert (
-        newstack_tilts
-        == f"1\n{tmp_path}/MotionCorr/job002/Movies/Position_1_003_0.0.mrc\n0\n"
-    )
-
-    # Look at a sample of the messages to check they use input file 3
-    assert offline_transport.send.call_count == 13
-    offline_transport.send.assert_any_call(
-        "node_creator",
-        {
-            "job_type": "relion.excludetilts",
-            "experiment_type": "tomography",
-            "input_file": f"{tmp_path}/CtfFind/job003/Movies/Position_1_003_0.0.mrc",
-            "output_file": f"{tmp_path}/ExcludeTiltImages/job004/tilts/Position_1_003_0.0.mrc",
-            "relion_options": output_relion_options,
-            "command": "",
-            "stdout": "",
-            "stderr": "",
-            "success": True,
-        },
-    )
-    offline_transport.send.assert_any_call("success", {})
-
-
-@mock.patch("cryoemservices.services.tomo_align.subprocess.run")
-@mock.patch("cryoemservices.services.tomo_align.mrcfile")
-@mock.patch("cryoemservices.services.tomo_align.rotate_tomogram")
-def test_tomo_align_service_file_list_zero_rotation(
-    mock_rotate,
-    mock_mrcfile,
-    mock_subprocess,
-    offline_transport,
-    tmp_path,
-):
-    """
-    Send a test message to TomoAlign with a tilt axis of zero to test rotation of volume
-    """
-    mock_mrcfile.open().__enter__().header = {"nx": 3000, "ny": 4000}
-
-    header = {
-        "message-id": mock.sentinel,
-        "subscription": mock.sentinel,
-    }
-    tomo_align_test_message = {
-        "stack_file": f"{tmp_path}/Tomograms/job006/tomograms/test_stack.st",
-        "input_file_list": str(
-            [
-                [f"{tmp_path}/MotionCorr/job002/Movies/Position_1_001_0.0.mrc", "1.00"],
-            ]
-        ),
-        "pixel_size": 1,
-        "tilt_axis": 0,
-        "vol_z": 1200,
-        "relion_options": {},
-    }
-
-    # Create the input files. Needs sleeps to ensure distinct timestamps
-    (tmp_path / "MotionCorr/job002/Movies").mkdir(parents=True)
-    (tmp_path / "MotionCorr/job002/Movies/Position_1_001_0.0.mrc").touch()
-
-    # Set up the mock service
-    service = tomo_align.TomoAlign(
-        environment={"queue": ""}, transport=offline_transport
-    )
-    service.initializing()
-
-    def write_aretomo_outputs(command, capture_output):
-        if command[0] != "AreTomo3":
-            return CompletedProcess("", returncode=0)
-        # Set up outputs: stack_Imod file like AreTomo3, no exclusions but with space
-        (tmp_path / "Tomograms/job006/tomograms/test_stack_Imod").mkdir(parents=True)
-        (tmp_path / "Tomograms/job006/tomograms/test_stack_Vol.mrc").touch()
-        (tmp_path / "Tomograms/job006/tomograms/test_stack_2ND_Vol.mrc").touch()
-        (tmp_path / "Tomograms/job006/tomograms/test_stack_2ND_Vol.mrc~").touch()
-        (tmp_path / "Tomograms/job006/tomograms/test_stack_Imod/tilt.com").touch()
-        with open(
-            tmp_path / "Tomograms/job006/tomograms/test_stack.aln", "w"
-        ) as aln_file:
-            aln_file.write("# Thickness = 130\ndummy 0 1000 1.2 2.3 5 6 7 8 4.5")
-        return CompletedProcess(
-            "",
-            returncode=0,
-            stdout="stdout".encode("ascii"),
-            stderr="stderr".encode("ascii"),
-        )
-
-    mock_subprocess.side_effect = write_aretomo_outputs
-
-    # Send a message to the service
-    service.tomo_align(None, header=header, message=tomo_align_test_message)
-
-    # Check the expected calls were made
-    assert (
-        tmp_path / "Tomograms/job006/tomograms/test_stack_xy_shift_plot.json"
-    ).is_file()
-    assert mock_subprocess.call_count == 2
-    assert offline_transport.send.call_count == 13
-
-<<<<<<< HEAD
-    # Check tomogram rotation
-    mock_rotate.assert_called_once_with(
-        tmp_path / "Tomograms/job006/tomograms/test_stack_Vol.mrc", 0
-=======
-    # This one runs the post-reconstruction volume flip
-    mock_subprocess.assert_any_call(
-        [
-            "rotatevol",
-            "-i",
-            f"{tmp_path}/Tomograms/job006/tomograms/test_stack_Vol.mrc",
-            "-ou",
-            f"{tmp_path}/Tomograms/job006/tomograms/test_stack_Vol.mrc",
-            "-size",
-            f"750,1000,{int(530 / 4)}",
-            "-a",
-            "0,0,-90",
-        ],
-        capture_output=True,
->>>>>>> 66af35ce
-    )
-
-    assert (tmp_path / "Tomograms/job006/tomograms/test_stack_2ND_Vol.mrc").is_file()
-    assert not (
-        tmp_path / "Tomograms/job006/tomograms/test_stack_2ND_Vol.mrc~"
-    ).is_file()
-
-
-@mock.patch("cryoemservices.services.tomo_align.subprocess.run")
-@mock.patch("cryoemservices.services.tomo_align.mrcfile")
-<<<<<<< HEAD
-@mock.patch("cryoemservices.services.tomo_align.rotate_tomogram")
-def test_tomo_align_service_file_list_bad_tilts(
-    mock_rotate,
-=======
-@mock.patch("cryoemservices.services.tomo_align.resize_tomogram")
-def test_tomo_align_service_file_list_bad_tilts(
-    mock_resize,
->>>>>>> 66af35ce
-    mock_mrcfile,
-    mock_subprocess,
-    offline_transport,
-    tmp_path,
-):
-    """
-    Send a test message to TomoAlign with a tilts with bad motion correction
-    This tilt should be removed
-    """
-    mock_mrcfile.open().__enter__().header = {"nx": 3000, "ny": 4000}
-
-    # Create the Relion star files with different motion model results
-    (tmp_path / "MotionCorr/job002/Movies").mkdir(parents=True)
-    with open(
-        tmp_path / "MotionCorr/job002/Movies/Position_1_001_0.0.star", "w"
-    ) as mc_star:
-        # No local motion model
-        mc_star.write("data_general\n\nloop_\n_rlnMotionModelVersion\n0\n\n")
-    with open(
-        tmp_path / "MotionCorr/job002/Movies/Position_1_002_0.0.star", "w"
-    ) as mc_star:
-        # Local motion model succeeded
-        mc_star.write("data_general\n\nloop_\n_rlnMotionModelVersion\n1\n\n")
-        mc_star.write("data_local_motion_model\n\nloop_\n_rlnMotionModelCoeff\n1\n2\n")
-    with open(
-        tmp_path / "MotionCorr/job002/Movies/Position_1_003_0.0.star", "w"
-    ) as mc_star:
-        # Local motion model failed
-        mc_star.write("data_general\n\nloop_\n_rlnMotionModelVersion\n1\n\n")
-        mc_star.write(
-            "data_local_motion_model\n\nloop_\n_rlnMotionModelCoeff\n1\n2000\n"
-        )
-
-    header = {
-        "message-id": mock.sentinel,
-        "subscription": mock.sentinel,
-    }
-    tomo_align_test_message = {
-        "stack_file": f"{tmp_path}/Tomograms/job006/tomograms/test_stack.st",
-        "input_file_list": str(
-            [
-                [f"{tmp_path}/MotionCorr/job002/Movies/Position_1_001_0.0.mrc", "1.00"],
-                [f"{tmp_path}/MotionCorr/job002/Movies/Position_1_002_0.0.mrc", "2.00"],
-                [f"{tmp_path}/MotionCorr/job002/Movies/Position_1_003_0.0.mrc", "3.00"],
-            ]
-        ),
-        "pixel_size": 1,
-        "relion_options": {},
-    }
-    output_relion_options = dict(RelionServiceOptions())
-    output_relion_options["pixel_size"] = 1
-    output_relion_options["pixel_size_downscaled"] = 4
-    output_relion_options["tomo_size_x"] = 3000
-    output_relion_options["tomo_size_y"] = 4000
-    output_relion_options["vol_z"] = 1800
-
-    # Touch the expected input files
-    for i in range(1, 4):
-        (tmp_path / f"MotionCorr/job002/Movies/Position_1_00{i}_0.0.mrc").touch()
-
-    # Set up the mock service
-    service = tomo_align.TomoAlign(
-        environment={"queue": ""}, transport=offline_transport
-    )
-    service.initializing()
-
-    def write_aretomo_outputs(command, capture_output):
-        if command[0] != "AreTomo3":
-            return CompletedProcess("", returncode=0)
-        # Set up outputs: stack_Imod file like AreTomo3, no exclusions but with space
-        (tmp_path / "Tomograms/job006/tomograms/test_stack_Imod").mkdir(parents=True)
-        (tmp_path / "Tomograms/job006/tomograms/test_stack_Vol.mrc").touch()
-        with open(
-            tmp_path / "Tomograms/job006/tomograms/test_stack_Imod/tilt.com", "w"
-        ) as dark_file:
-            dark_file.write("EXCLUDELIST ")
-        with open(
-            tmp_path / "Tomograms/job006/tomograms/test_stack.aln", "w"
-        ) as aln_file:
-            aln_file.write(
-                "# Thickness = 2000\ndummy 0 1000 1.2 2.3 5 6 7 8 4.5\ndummy 0 1000 1.2 2.3 5 6 7 8 4.5"
-            )
-        return CompletedProcess(
-            "",
-            returncode=0,
-            stdout="stdout".encode("ascii"),
-            stderr="stderr".encode("ascii"),
-        )
-
-    mock_subprocess.side_effect = write_aretomo_outputs
-
-    # Send a message to the service
-    service.tomo_align(None, header=header, message=tomo_align_test_message)
-
-    # Check the expected calls were made
-    assert (
-        tmp_path / "Tomograms/job006/tomograms/test_stack_xy_shift_plot.json"
-    ).is_file()
-    assert mock_subprocess.call_count == 2
-
-    # Check tomogram rotation
-    mock_rotate.assert_called_once_with(
-        tmp_path / "Tomograms/job006/tomograms/test_stack_Vol.mrc", 0
-    )
-
-    # Check resizing - vol z is 2000 but only run at 1800 so no resizing
-    mock_resize.assert_not_called()
-
-    # Check the angle file
-    assert (tmp_path / "Tomograms/job006/tomograms/test_stack_TLT.txt").is_file()
-    with open(
-        tmp_path / "Tomograms/job006/tomograms/test_stack_TLT.txt", "r"
-    ) as angfile:
-        angles_data = angfile.read()
-    assert angles_data == "1.00  1\n2.00  2\n"
-
-    # Check the stack file does not have the tilt where motion correction failed
-    with open(
-        tmp_path / "Tomograms/job006/tomograms/test_stack_newstack.txt", "r"
-    ) as newstack_file:
-        newstack_tilts = newstack_file.read()
-    assert newstack_tilts == (
-        f"2\n{tmp_path}/MotionCorr/job002/Movies/Position_1_001_0.0.mrc\n0\n"
-        f"{tmp_path}/MotionCorr/job002/Movies/Position_1_002_0.0.mrc\n0\n"
-    )
-
-    # Look at a sample of the messages to check they use input files 1 and 2
-    assert offline_transport.send.call_count == 15
-    offline_transport.send.assert_any_call(
-        "node_creator",
-        {
-            "job_type": "relion.excludetilts",
-            "experiment_type": "tomography",
-            "input_file": f"{tmp_path}/CtfFind/job003/Movies/Position_1_001_0.0.mrc",
-            "output_file": f"{tmp_path}/ExcludeTiltImages/job004/tilts/Position_1_001_0.0.mrc",
-            "relion_options": output_relion_options,
-            "command": "",
-            "stdout": "",
-            "stderr": "",
-            "success": True,
-        },
-    )
-    offline_transport.send.assert_any_call(
-        "node_creator",
-        {
-            "job_type": "relion.excludetilts",
-            "experiment_type": "tomography",
-            "input_file": f"{tmp_path}/CtfFind/job003/Movies/Position_1_002_0.0.mrc",
-            "output_file": f"{tmp_path}/ExcludeTiltImages/job004/tilts/Position_1_002_0.0.mrc",
-            "relion_options": output_relion_options,
-            "command": "",
-            "stdout": "",
-            "stderr": "",
-            "success": True,
-        },
-    )
-    offline_transport.send.assert_any_call("success", {})
-
-
-@mock.patch("cryoemservices.services.tomo_align.subprocess.run")
-@mock.patch("cryoemservices.services.tomo_align.mrcfile")
-@mock.patch("cryoemservices.services.tomo_align.rotate_tomogram")
-def test_tomo_align_service_file_list_rerun(
-    mock_rotate,
-    mock_mrcfile,
-    mock_subprocess,
-    offline_transport,
-    tmp_path,
-):
-    """
-    Send a test message to TomoAlign for a rerun tomogram
-    This should call the mock subprocess then send messages on to
-    the denoising, ispyb_connector and images services.
-    Should not do a node creator send
-    """
-    mock_mrcfile.open().__enter__().header = {"nx": 3000, "ny": 4000}
-
-    header = {
-        "message-id": mock.sentinel,
-        "subscription": mock.sentinel,
-    }
-    tomo_align_test_message = {
-        "stack_file": f"{tmp_path}/Tomograms/job006/tomograms/test_stack.st",
-        "path_pattern": None,
-        "input_file_list": str(
-            [
-                [f"{tmp_path}/MotionCorr/job002/Movies/Position_1_001_0.0.mrc", "1.00"],
-            ]
-        ),
-        "pixel_size": 1,
-        "relion_options": {},
-    }
-    output_relion_options = dict(RelionServiceOptions())
-    output_relion_options["pixel_size"] = tomo_align_test_message["pixel_size"]
-    output_relion_options["pixel_size_downscaled"] = (
-        4 * tomo_align_test_message["pixel_size"]
-    )
-    output_relion_options["tomo_size_x"] = 3000
-    output_relion_options["tomo_size_y"] = 4000
-    output_relion_options["tilt_axis_angle"] = 86.0
-    output_relion_options["vol_z"] = 530
-
-    # Touch expected input files
-    (tmp_path / "MotionCorr/job002/Movies").mkdir(parents=True)
-    (tmp_path / "MotionCorr/job002/Movies/Position_1_001_0.0.mrc").touch()
-
-    # Set up the mock service
-    service = tomo_align.TomoAlign(
-        environment={"queue": ""}, transport=offline_transport
-    )
-    service.initializing()
-
-    def write_aretomo_outputs(command, capture_output):
-        if command[0] != "AreTomo3":
-            return CompletedProcess("", returncode=0)
-        # Set up outputs: stack_Imod file like AreTomo3, no exclusions but with space
-        with open(
-            tmp_path / "Tomograms/job006/tomograms/test_stack_Imod/tilt.com", "w"
-        ) as dark_file:
-            dark_file.write("EXCLUDELIST ")
-        with open(
-            tmp_path / "Tomograms/job006/tomograms/test_stack.aln", "w"
-        ) as aln_file:
-            aln_file.write("# Thickness = 130\ndummy 86.0 1000 1.2 2.3 5 6 7 8 4.5")
-        return CompletedProcess(
-            "",
-            returncode=0,
-            stdout=(
-                "Rot center Z 100.0 200.0 3.1\n"
-                "Rot center Z 150.0 250.0 2.1\n"
-                "Tilt offset 1.1, CC: 0.5\n"
-                "Best tilt axis:   57, Score:   0.5\n"
-            ).encode("ascii"),
-            stderr="stderr".encode("ascii"),
-        )
-
-    mock_subprocess.side_effect = write_aretomo_outputs
-
-    # Pre-make the output image so this is a rerun
-    (tmp_path / "Tomograms/job006/tomograms/test_stack_Imod").mkdir(parents=True)
-    (tmp_path / "Tomograms/job006/tomograms/test_stack_Vol.mrc").touch()
-
-    # Send a message to the service
-    service.tomo_align(None, header=header, message=tomo_align_test_message)
-
-    # Check the expected calls were made
-    assert mock_subprocess.call_count == 2
-
-    # Check tomogram rotation
-    mock_rotate.assert_called_once_with(
-        tmp_path / "Tomograms/job006/tomograms/test_stack_Vol.mrc", 86.0
-    )
-
-    # Check the angle file
-    assert (tmp_path / "Tomograms/job006/tomograms/test_stack_TLT.txt").is_file()
-    with open(
-        tmp_path / "Tomograms/job006/tomograms/test_stack_TLT.txt", "r"
-    ) as angfile:
-        angles_data = angfile.read()
-    assert angles_data == "1.00  1\n"
-
-    # Check the shift plot
-    with open(
-        tmp_path / "Tomograms/job006/tomograms/test_stack_xy_shift_plot.json"
-    ) as shift_plot:
-        shift_data = json.load(shift_plot)
-    assert shift_data["data"][0]["x"] == [1.2]
-    assert shift_data["data"][0]["y"] == [2.3]
-
-    # Check that the correct messages were sent - one less node creator
-    assert offline_transport.send.call_count == 12
-    offline_transport.send.assert_any_call(
-        "node_creator",
-        {
-            "job_type": "relion.excludetilts",
-            "experiment_type": "tomography",
-            "input_file": f"{tmp_path}/CtfFind/job003/Movies/Position_1_001_0.0.mrc",
-            "output_file": f"{tmp_path}/ExcludeTiltImages/job004/tilts/Position_1_001_0.0.mrc",
-            "relion_options": output_relion_options,
-            "command": "",
-            "stdout": "",
-            "stderr": "",
-            "success": True,
-        },
-    )
-    offline_transport.send.assert_any_call(
-        "node_creator",
-        {
-            "job_type": "relion.aligntiltseries.aretomo",
-            "experiment_type": "tomography",
-            "input_file": f"{tmp_path}/ExcludeTiltImages/job004/tilts/Position_1_001_0.0.mrc",
-            "output_file": f"{tmp_path}/AlignTiltSeries/job005/tilts/Position_1_001_0.0.mrc",
-            "relion_options": output_relion_options,
-            "command": "",
-            "stdout": "",
-            "stderr": "",
-            "results": {
-                "TomoXTilt": "0.00",
-                "TomoYTilt": "4.5",
-                "TomoZRot": "86.0",
-                "TomoXShiftAngst": "1.2",
-                "TomoYShiftAngst": "2.3",
-            },
-            "success": True,
-        },
-    )
-    offline_transport.send.assert_any_call(
-        "ispyb_connector",
-        {"ispyb_command": "multipart_message", "ispyb_command_list": mock.ANY},
-    )
-    offline_transport.send.assert_any_call(
-        "images",
-        {
-            "image_command": "tilt_series_alignment",
-            "file": tomo_align_test_message["stack_file"],
-            "aln_file": f"{tmp_path}/Tomograms/job006/tomograms/test_stack.aln",
-            "pixel_size": tomo_align_test_message["pixel_size"],
-        },
-    )
-    offline_transport.send.assert_any_call(
-        "images",
-        {
-            "image_command": "mrc_central_slice",
-            "file": tomo_align_test_message["stack_file"],
-        },
-    )
-    offline_transport.send.assert_any_call(
-        "images",
-        {
-            "image_command": "mrc_to_apng",
-            "file": tomo_align_test_message["stack_file"],
-        },
-    )
-    offline_transport.send.assert_any_call(
-        "images",
-        {
-            "image_command": "mrc_central_slice",
-            "file": f"{tmp_path}/Tomograms/job006/tomograms/test_stack_Vol.mrc",
-        },
-    )
-    offline_transport.send.assert_any_call(
-        "images",
-        {
-            "image_command": "mrc_to_apng",
-            "file": f"{tmp_path}/Tomograms/job006/tomograms/test_stack_Vol.mrc",
-        },
-    )
-    offline_transport.send.assert_any_call(
-        "images",
-        {
-            "image_command": "mrc_projection",
-            "file": f"{tmp_path}/Tomograms/job006/tomograms/test_stack_Vol.mrc",
-            "projection": "XY",
-            "pixel_spacing": 4.0,
-        },
-    )
-    offline_transport.send.assert_any_call(
-        "images",
-        {
-            "image_command": "mrc_projection",
-            "file": f"{tmp_path}/Tomograms/job006/tomograms/test_stack_Vol.mrc",
-            "projection": "XZ",
-            "pixel_spacing": 4.0,
-            "thickness_ang": 130 * 1.0,
-        },
-    )
-    offline_transport.send.assert_any_call(
-        "denoise",
-        {
-            "volume": f"{tmp_path}/Tomograms/job006/tomograms/test_stack_Vol.mrc",
-            "output_dir": f"{tmp_path}/Denoise/job007/tomograms",
-            "relion_options": output_relion_options,
-        },
-    )
-    offline_transport.send.assert_any_call("success", {})
-
-
-@mock.patch("cryoemservices.services.tomo_align.subprocess.run")
-@mock.patch("cryoemservices.services.tomo_align.mrcfile")
-@mock.patch("cryoemservices.services.tomo_align.resize_tomogram")
-@mock.patch("cryoemservices.services.tomo_align.rotate_tomogram")
-def test_tomo_align_service_path_pattern(
-    mock_rotate,
-    mock_resize,
-    mock_mrcfile,
-    mock_subprocess,
-    offline_transport,
-    tmp_path,
-):
-    """
-    Send a test message to TomoAlign
-    This should call the mock subprocess then send messages on to
-    the denoising, ispyb_connector and images services.
-    """
-    mock_mrcfile.open().__enter__().header = {"nx": 3000, "ny": 4000}
-
-    (tmp_path / "MotionCorr/job002/Movies").mkdir(parents=True)
-    (tmp_path / "MotionCorr/job002/Movies/Position_1_001_1.00.mrc").touch()
-    (tmp_path / "MotionCorr/job002/Movies/Position_1_002_2.00.mrc").touch()
-
-    header = {
-        "message-id": mock.sentinel,
-        "subscription": mock.sentinel,
-    }
-    tomo_align_test_message = {
-        "stack_file": f"{tmp_path}/Tomograms/job006/tomograms/test_stack.st",
-        "path_pattern": f"{tmp_path}/MotionCorr/job002/Movies/Position_1_00*.mrc",
-        "input_file_list": None,
-        "vol_z": None,
-        "out_bin": 4,
-        "second_bin": 2,
-        "tilt_axis": 83.0,
-        "tilt_cor": 1,
-        "flip_int": 1,
-        "flip_vol": 1,
-        "wbp": 1,
-        "roi_file": None,
-        "patch": 1,
-        "kv": 300,
-        "dose_per_frame": 0.2,
-        "frame_count": 6,
-        "align_file": None,
-        "align_z": 500,
-        "pixel_size": 1,
-        "refine_flag": 1,
-        "out_imod": 1,
-        "out_imod_xf": None,
-        "dark_tol": 0.3,
-        "manual_tilt_offset": 10.5,
-        "relion_options": {},
-    }
-    output_relion_options = dict(RelionServiceOptions())
-    output_relion_options["pixel_size"] = tomo_align_test_message["pixel_size"]
-    output_relion_options["pixel_size_downscaled"] = (
-        4 * tomo_align_test_message["pixel_size"]
-    )
-    output_relion_options["tomo_size_x"] = 3000
-    output_relion_options["tomo_size_y"] = 4000
-    output_relion_options["manual_tilt_offset"] = 10.5
-    output_relion_options["frame_count"] = 6
-    output_relion_options["dose_per_frame"] = 0.2
-    output_relion_options["vol_z"] = 530
-
-    # Set up the mock service
-    service = tomo_align.TomoAlign(
-        environment={"queue": ""}, transport=offline_transport
-    )
-    service.initializing()
-
-    def write_aretomo_outputs(command, capture_output):
-        if command[0] != "AreTomo3":
-            return CompletedProcess("", returncode=0)
-        # Set up outputs: stack_Imod file like AreTomo3, no exclusions without space
-        (tmp_path / "Tomograms/job006/tomograms/test_stack_Imod").mkdir(parents=True)
-        (tmp_path / "Tomograms/job006/tomograms/test_stack_Vol.mrc").touch()
-        (tmp_path / "Tomograms/job006/tomograms/test_stack_2ND_Vol.mrc").touch()
-        with open(
-            tmp_path / "Tomograms/job006/tomograms/test_stack_Imod/tilt.com", "w"
-        ) as dark_file:
-            dark_file.write("EXCLUDELIST")
-        with open(
-            tmp_path / "Tomograms/job006/tomograms/test_stack.aln", "w"
-        ) as aln_file:
-            aln_file.write(
-                "# Thickness = 130\ndummy 0 1000 1.2 2.3 5 6 7 8 4.5\ndummy 0 1000 1.2 2.3 5 6 7 8 4.5"
-            )
-        return CompletedProcess(
-            "",
-            returncode=0,
-            stdout="stdout".encode("ascii"),
-            stderr="stderr".encode("ascii"),
-        )
-
-    mock_subprocess.side_effect = write_aretomo_outputs
-
-    # Send a message to the service
-    service.tomo_align(None, header=header, message=tomo_align_test_message)
-
-    aretomo_command = [
-        "AreTomo3",
-        "-Cmd",
-        "1",
-        "-InPrefix",
-        tomo_align_test_message["stack_file"],
-        "-OutDir",
-        f"{tmp_path}/Tomograms/job006/tomograms",
-        "-TiltCor",
-        "1",
-        str(tomo_align_test_message["manual_tilt_offset"]),
-        "-TiltAxis",
-        str(tomo_align_test_message["tilt_axis"]),
-        "1",
-        "-AtPatch",
-        "1",
-        "1",
-        "-AtBin",
-        str(tomo_align_test_message["out_bin"]),
-        "2",
-        "-PixSize",
-        "1.0",
-        "-VolZ",
-        "1800",
-        "-ExtZ",
-        "400",
-        "-FlipInt",
-        "1",
-        "-FlipVol",
-        str(tomo_align_test_message["flip_vol"]),
-        "-Wbp",
-        "1",
-        "-FmDose",
-        "0.2",
-        "-AlignZ",
-        str(tomo_align_test_message["align_z"]),
-        "-OutImod",
-        str(tomo_align_test_message["out_imod"]),
-        "-DarkTol",
-        str(tomo_align_test_message["dark_tol"]),
-    ]
-
-    # Check the expected calls were made
-    assert (
-        tmp_path / "Tomograms/job006/tomograms/test_stack_xy_shift_plot.json"
-    ).is_file()
-    assert mock_subprocess.call_count == 2
-    mock_subprocess.assert_any_call(
-        [
-            "newstack",
-            "-fileinlist",
-            f"{tmp_path}/Tomograms/job006/tomograms/test_stack_newstack.txt",
-            "-output",
-            tomo_align_test_message["stack_file"],
-            "-quiet",
-        ],
-        capture_output=True,
-    )
-    mock_subprocess.assert_any_call(
-        aretomo_command,
-        capture_output=True,
-    )
-
-    # Check resizing and rotating
-    assert mock_resize.call_count == 2
-    mock_resize.assert_any_call(
-        tmp_path / "Tomograms/job006/tomograms/test_stack_Vol.mrc", int(530 / 4)
-    )
-    mock_resize.assert_any_call(
-        tmp_path / "Tomograms/job006/tomograms/test_stack_2ND_Vol.mrc", int(530 / 2)
-    )
-    mock_rotate.assert_not_called()
-
-    # Check the angle file
-    assert (tmp_path / "Tomograms/job006/tomograms/test_stack_TLT.txt").is_file()
-    with open(
-        tmp_path / "Tomograms/job006/tomograms/test_stack_TLT.txt", "r"
-    ) as angfile:
-        angles_data = angfile.read()
-    assert angles_data == "11.50  1\n12.50  2\n"  # Tilt offset added
-
-    # No need to check all sent messages
-    assert offline_transport.send.call_count == 15
-    offline_transport.send.assert_any_call(
-        "node_creator",
-        {
-            "experiment_type": "tomography",
-            "job_type": "relion.reconstructtomograms",
-            "input_file": f"{tmp_path}/MotionCorr/job002/Movies/Position_1_001_1.00.mrc",
-            "output_file": f"{tmp_path}/Tomograms/job006/tomograms/test_stack_Vol.mrc",
-            "relion_options": output_relion_options,
-            "command": " ".join(aretomo_command),
-            "stdout": "stdout",
-            "stderr": "stderr",
-            "success": True,
-        },
-    )
-    offline_transport.send.assert_any_call("success", {})
-
-
-@mock.patch("cryoemservices.services.tomo_align.subprocess.run")
-@mock.patch("cryoemservices.services.tomo_align.mrcfile")
-def test_tomo_align_service_dark_images(
-    mock_mrcfile,
-    mock_subprocess,
-    offline_transport,
-    tmp_path,
-):
-    """
-    Send a test message to TomoAlign for a case with dark images which are removed
-    """
-    mock_mrcfile.open().__enter__().header = {"nx": 3000, "ny": 4000}
-
-    header = {
-        "message-id": mock.sentinel,
-        "subscription": mock.sentinel,
-    }
-    tomo_align_test_message = {
-        "stack_file": f"{tmp_path}/Tomograms/job006/tomograms/test_stack.st",
-        "input_file_list": str(
-            [
-                [f"{tmp_path}/MotionCorr/job002/Movies/Position_1_001_0.0.mrc", "0.00"],
-                [
-                    f"{tmp_path}/MotionCorr/job002/Movies/Position_1_002_0.0.mrc",
-                    "12.00",
-                ],
-                [f"{tmp_path}/MotionCorr/job002/Movies/Position_1_003_0.0.mrc", "6.00"],
-                [f"{tmp_path}/MotionCorr/job002/Movies/Position_1_004_0.0.mrc", "9.00"],
-                [f"{tmp_path}/MotionCorr/job002/Movies/Position_1_005_0.0.mrc", "3.00"],
-            ]
-        ),
-        "vol_z": 1200,
-        "out_bin": 4,
-        "tilt_cor": 1,
-        "flip_vol": 1,
-        "pixel_size": 1,
-        "out_imod": 1,
-        "relion_options": {},
-    }
-    output_relion_options = dict(RelionServiceOptions())
-    output_relion_options["pixel_size"] = tomo_align_test_message["pixel_size"]
-    output_relion_options["pixel_size_downscaled"] = (
-        4 * tomo_align_test_message["pixel_size"]
-    )
-    output_relion_options["tomo_size_x"] = 3000
-    output_relion_options["tomo_size_y"] = 4000
-    output_relion_options["vol_z"] = 530
-
-    # Touch the expected input files
-    (tmp_path / "MotionCorr/job002/Movies").mkdir(parents=True)
-    for i in range(1, 6):
-        (tmp_path / f"MotionCorr/job002/Movies/Position_1_00{i}_0.0.mrc").touch()
-
-    # Set up the mock service
-    service = tomo_align.TomoAlign(
-        environment={"queue": ""}, transport=offline_transport
-    )
-    service.initializing()
-
-    x_tilts = ["1.2", "2.4", "3.2", "3.4", "4.2"]
-    y_tilts = ["2.3", "2.5", "4.3", "4.5", "6.3"]
-    tilt_angles = ["0.01", "12.01", "6.01", "9.01", "3.01"]
-
-    def write_aretomo_outputs(command, capture_output):
-        if command[0] != "AreTomo3":
-            return CompletedProcess("", returncode=0)
-        # Set up outputs: stack_Imod file like AreTomo, with exclusions and spaces
-        (tmp_path / "Tomograms/job006/tomograms/test_stack_Imod").mkdir(parents=True)
-        (tmp_path / "Tomograms/job006/tomograms/test_stack_Vol.mrc").touch()
-        with open(
-            tmp_path / "Tomograms/job006/tomograms/test_stack_Imod/tilt.com",
-            "w",
-        ) as dark_file:
-            dark_file.write("EXCLUDELIST 2, 5")
-        with open(
-            tmp_path / "Tomograms/job006/tomograms/test_stack.aln", "w"
-        ) as aln_file:
-            aln_file.write("# Thickness = 130\n")
-            for i in [0, 2, 3]:
-                aln_file.write(
-                    f"dummy 0 1000 {x_tilts[i]} {y_tilts[i]} 5 6 7 8 {tilt_angles[i]}\n"
-                )
-        return CompletedProcess(
-            "",
-            returncode=0,
-            stdout=(
-                "Rot center Z 100.0 200.0 3.1\n"
-                "Rot center Z 150.0 250.0 2.1\n"
-                "Tilt offset 1.1, CC: 0.5\n"
-                "Best tilt axis:   57, Score:   0.5\n"
-            ).encode("ascii"),
-            stderr="stderr".encode("ascii"),
-        )
-
-    mock_subprocess.side_effect = write_aretomo_outputs
-
-    # Send a message to the service
-    service.tomo_align(None, header=header, message=tomo_align_test_message)
-
-    # Check the aretomo call
-    aretomo_command = [
-        "AreTomo3",
-        "-Cmd",
-        "1",
-        "-InPrefix",
-        tomo_align_test_message["stack_file"],
-        "-OutDir",
-        f"{tmp_path}/Tomograms/job006/tomograms",
-        "-TiltCor",
-        "1",
-        "-TiltAxis",
-        "85",
-        "1",
-        "-AtBin",
-        str(tomo_align_test_message["out_bin"]),
-        "-PixSize",
-        "1.0",
-        "-VolZ",
-        str(tomo_align_test_message["vol_z"]),
-        "-ExtZ",
-        "400",
-        "-FlipVol",
-        str(tomo_align_test_message["flip_vol"]),
-        "-OutImod",
-        str(tomo_align_test_message["out_imod"]),
-    ]
-    mock_subprocess.assert_any_call(
-        aretomo_command,
-        capture_output=True,
-    )
-
-    # Check the angle file
-    assert (tmp_path / "Tomograms/job006/tomograms/test_stack_TLT.txt").is_file()
-    with open(
-        tmp_path / "Tomograms/job006/tomograms/test_stack_TLT.txt", "r"
-    ) as angfile:
-        angles_data = angfile.read()
-    assert angles_data == "0.00  1\n3.00  5\n6.00  3\n9.00  4\n12.00  2\n"
-
-    # Check that the correct messages were sent
-    assert offline_transport.send.call_count == 17
-    # Expect to get messages for three tilts, and not the excluded ones
-    for image in [1, 3, 4]:
-        offline_transport.send.assert_any_call(
-            "node_creator",
-            {
-                "job_type": "relion.excludetilts",
-                "experiment_type": "tomography",
-                "input_file": f"{tmp_path}/CtfFind/job003/Movies/Position_1_00{image}_0.0.mrc",
-                "output_file": f"{tmp_path}/ExcludeTiltImages/job004/tilts/Position_1_00{image}_0.0.mrc",
-                "relion_options": output_relion_options,
-                "command": "",
-                "stdout": "",
-                "stderr": "",
-                "success": True,
-            },
-        )
-        offline_transport.send.assert_any_call(
-            "node_creator",
-            {
-                "job_type": "relion.aligntiltseries.aretomo",
-                "experiment_type": "tomography",
-                "input_file": f"{tmp_path}/ExcludeTiltImages/job004/tilts/Position_1_00{image}_0.0.mrc",
-                "output_file": f"{tmp_path}/AlignTiltSeries/job005/tilts/Position_1_00{image}_0.0.mrc",
-                "relion_options": output_relion_options,
-                "command": "",
-                "stdout": "",
-                "stderr": "",
-                "results": {
-                    "TomoXTilt": "0.00",
-                    "TomoYTilt": tilt_angles[image - 1],
-                    "TomoZRot": "0.0",
-                    "TomoXShiftAngst": x_tilts[image - 1],
-                    "TomoYShiftAngst": y_tilts[image - 1],
-                },
-                "success": True,
-            },
-        )
-    offline_transport.send.assert_any_call(
-        "ispyb_connector",
-        {
-            "ispyb_command": "multipart_message",
-            "ispyb_command_list": [
-                {
-                    "ispyb_command": "insert_tomogram",
-                    "volume_file": "test_stack_Vol.mrc",
-                    "stack_file": tomo_align_test_message["stack_file"],
-                    "size_x": 750,
-                    "size_y": 1000,
-                    "size_z": int(530 / 4),
-                    "pixel_spacing": "4.0",
-                    "tilt_angle_offset": "1.1",
-                    "z_shift": "2.1",
-                    "file_directory": f"{tmp_path}/Tomograms/job006/tomograms",
-                    "central_slice_image": "test_stack_Vol_thumbnail.jpeg",
-                    "tomogram_movie": "test_stack_Vol_movie.png",
-                    "xy_shift_plot": "test_stack_xy_shift_plot.json",
-                    "proj_xy": "test_stack_Vol_projXY.jpeg",
-                    "proj_xz": "test_stack_Vol_projXZ.jpeg",
-                    "alignment_quality": "0.5",
-                },
-                {
-                    "ispyb_command": "insert_tilt_image_alignment",
-                    "psd_file": None,
-                    "refined_magnification": "1000.0",
-                    "refined_tilt_angle": "0.01",
-                    "refined_tilt_axis": "0.0",
-                    "path": f"{tmp_path}/MotionCorr/job002/Movies/Position_1_001_0.0.mrc",
-                },
-                {
-                    "ispyb_command": "insert_tilt_image_alignment",
-                    "psd_file": None,
-                    "refined_magnification": "1000.0",
-                    "refined_tilt_angle": "6.01",
-                    "refined_tilt_axis": "0.0",
-                    "path": f"{tmp_path}/MotionCorr/job002/Movies/Position_1_003_0.0.mrc",
-                },
-                {
-                    "ispyb_command": "insert_tilt_image_alignment",
-                    "psd_file": None,
-                    "refined_magnification": "1000.0",
-                    "refined_tilt_angle": "9.01",
-                    "refined_tilt_axis": "0.0",
-                    "path": f"{tmp_path}/MotionCorr/job002/Movies/Position_1_004_0.0.mrc",
-                },
-                {
-                    "ispyb_command": "insert_processed_tomogram",
-                    "file_path": f"{tmp_path}/Tomograms/job006/tomograms/test_stack.st",
-                    "processing_type": "Stack",
-                },
-                {
-                    "ispyb_command": "insert_processed_tomogram",
-                    "file_path": f"{tmp_path}/Tomograms/job006/tomograms/test_stack_alignment.jpeg",
-                    "processing_type": "Alignment",
-                },
-            ],
-        },
-    )
-    offline_transport.send.assert_any_call("success", {})
-
-
-@mock.patch("cryoemservices.services.tomo_align.subprocess.run")
-@mock.patch("cryoemservices.services.tomo_align.mrcfile")
-def test_tomo_align_service_all_dark(
-    mock_mrcfile,
-    mock_subprocess,
-    offline_transport,
-    tmp_path,
-):
-    """
-    Send a test message to TomoAlign for a case where all images are dark
-    """
-    mock_mrcfile.open().__enter__().header = {"nx": 3000, "ny": 4000}
-
-    header = {
-        "message-id": mock.sentinel,
-        "subscription": mock.sentinel,
-    }
-    tomo_align_test_message = {
-        "stack_file": f"{tmp_path}/Tomograms/job006/tomograms/test_stack.st",
-        "input_file_list": str(
-            [
-                [f"{tmp_path}/MotionCorr/job002/Movies/Position_1_001_0.0.mrc", "0.00"],
-                [
-                    f"{tmp_path}/MotionCorr/job002/Movies/Position_1_002_0.0.mrc",
-                    "-2.00",
-                ],
-                [f"{tmp_path}/MotionCorr/job002/Movies/Position_1_003_0.0.mrc", "2.00"],
-                [
-                    f"{tmp_path}/MotionCorr/job002/Movies/Position_1_004_0.0.mrc",
-                    "-4.00",
-                ],
-                [f"{tmp_path}/MotionCorr/job002/Movies/Position_1_005_0.0.mrc", "4.00"],
-            ]
-        ),
-        "vol_z": 1200,
-        "out_bin": 4,
-        "tilt_cor": 1,
-        "flip_vol": 1,
-        "pixel_size": 1,
-        "out_imod": 1,
-        "relion_options": {},
-    }
-
-    # Touch the expected input files
-    (tmp_path / "MotionCorr/job002/Movies").mkdir(parents=True)
-    for i in range(1, 6):
-        (tmp_path / f"MotionCorr/job002/Movies/Position_1_00{i}_0.0.mrc").touch()
-
-    # Set up the mock service
-    service = tomo_align.TomoAlign(
-        environment={"queue": ""}, transport=offline_transport
-    )
-    service.initializing()
-
-    def write_aretomo_outputs(command, capture_output):
-        if command[0] != "AreTomo3":
-            return CompletedProcess("", returncode=0)
-        # Set up outputs: stack_Imod file like AreTomo3, with exclusions and no spaces
-        (tmp_path / "Tomograms/job006/tomograms/test_stack_Imod").mkdir(parents=True)
-        (tmp_path / "Tomograms/job006/tomograms/test_stack_Vol.mrc").touch()
-        with open(
-            tmp_path / "Tomograms/job006/tomograms/test_stack_Imod/tilt.com", "w"
-        ) as dark_file:
-            dark_file.write("EXCLUDELIST 1,2,3,4,5")
-        with open(
-            tmp_path / "Tomograms/job006/tomograms/test_stack.aln", "w"
-        ) as aln_file:
-            aln_file.write("")
-        return CompletedProcess(
-            "",
-            returncode=0,
-            stdout=(
-                "Rot center Z 100.0 200.0 3.1\n"
-                "Rot center Z 150.0 250.0 2.1\n"
-                "Tilt offset 1.1, CC: 0.5\n"
-                "Best tilt axis:   57, Score:   0.5\n"
-            ).encode("ascii"),
-            stderr="stderr".encode("ascii"),
-        )
-
-    mock_subprocess.side_effect = write_aretomo_outputs
-
-    # Send a message to the service
-    service.tomo_align(None, header=header, message=tomo_align_test_message)
-
-    # Check the angle file
-    assert (tmp_path / "Tomograms/job006/tomograms/test_stack_TLT.txt").is_file()
-    with open(
-        tmp_path / "Tomograms/job006/tomograms/test_stack_TLT.txt", "r"
-    ) as angfile:
-        angles_data = angfile.read()
-    assert angles_data == "-4.00  4\n-2.00  2\n0.00  1\n2.00  3\n4.00  5\n"
-
-    # Check that the correct messages were sent
-    assert offline_transport.send.call_count == 11
-    # Expect to get messages for three tilts, and not the excluded ones
-    offline_transport.send.assert_any_call(
-        "ispyb_connector",
-        {
-            "ispyb_command": "multipart_message",
-            "ispyb_command_list": [
-                {
-                    "ispyb_command": "insert_tomogram",
-                    "volume_file": "test_stack_Vol.mrc",
-                    "stack_file": tomo_align_test_message["stack_file"],
-                    "size_x": 750,
-                    "size_y": 1000,
-                    "size_z": 300,
-                    "pixel_spacing": "4.0",
-                    "tilt_angle_offset": "1.1",
-                    "z_shift": "2.1",
-                    "file_directory": f"{tmp_path}/Tomograms/job006/tomograms",
-                    "central_slice_image": "test_stack_Vol_thumbnail.jpeg",
-                    "tomogram_movie": "test_stack_Vol_movie.png",
-                    "xy_shift_plot": "test_stack_xy_shift_plot.json",
-                    "proj_xy": "test_stack_Vol_projXY.jpeg",
-                    "proj_xz": "test_stack_Vol_projXZ.jpeg",
-                    "alignment_quality": "0.5",
-                },
-                {
-                    "ispyb_command": "insert_processed_tomogram",
-                    "file_path": f"{tmp_path}/Tomograms/job006/tomograms/test_stack.st",
-                    "processing_type": "Stack",
-                },
-                {
-                    "ispyb_command": "insert_processed_tomogram",
-                    "file_path": f"{tmp_path}/Tomograms/job006/tomograms/test_stack_alignment.jpeg",
-                    "processing_type": "Alignment",
-                },
-            ],
-        },
-    )
-    offline_transport.send.assert_any_call("success", {})
-
-
-@mock.patch("cryoemservices.services.tomo_align.subprocess.run")
-@mock.patch("cryoemservices.services.tomo_align.mrcfile")
-def test_tomo_align_service_fail_case(
-    mock_mrcfile,
-    mock_subprocess,
-    offline_transport,
-    tmp_path,
-):
-    """
-    Send a test message to TomoAlign with a simulated failure of AreTomo3
-    """
-    mock_mrcfile.open().__enter__().header = {"nx": 3000, "ny": 4000}
-
-    header = {
-        "message-id": mock.sentinel,
-        "subscription": mock.sentinel,
-    }
-    tomo_align_test_message = {
-        "aretomo_version": 3,
-        "stack_file": f"{tmp_path}/Tomograms/job006/tomograms/test_stack.st",
-        "path_pattern": None,
-        "input_file_list": str(
-            [
-                [f"{tmp_path}/MotionCorr/job002/Movies/Position_1_001_0.0.mrc", "1.00"],
-            ]
-        ),
-        "vol_z": 1200,
-        "tilt_axis": 90,
-        "tilt_cor": 1,
-        "flip_int": None,
-        "flip_vol": 1,
-        "flip_vol_post_reconstruction": False,
-        "kv": None,
-        "pixel_size": 1.1,
-        "refine_flag": -1,
-        "out_imod": 1,
-        "relion_options": {},
-    }
-    output_relion_options = dict(RelionServiceOptions())
-    output_relion_options["pixel_size"] = tomo_align_test_message["pixel_size"]
-    output_relion_options["pixel_size_downscaled"] = (
-        4 * tomo_align_test_message["pixel_size"]
-    )
-    output_relion_options["tomo_size_x"] = 3000
-    output_relion_options["tomo_size_y"] = 4000
-    output_relion_options["tilt_axis_angle"] = 86.0
-
-    # Touch the expected input files
-    (tmp_path / "MotionCorr/job002/Movies").mkdir(parents=True)
-    (tmp_path / "MotionCorr/job002/Movies/Position_1_001_0.0.mrc").touch()
-
-    # Set up the mock service
-    service = tomo_align.TomoAlign(
-        environment={"queue": ""}, transport=offline_transport
-    )
-    service.initializing()
-
-    def write_aretomo_outputs(command, capture_output):
-        if command[0] != "AreTomo3":
-            return CompletedProcess("", returncode=0)
-        # Make no outputs, as if AreTomo3 failed
-        return CompletedProcess(
-            "",
-            returncode=1,
-            stdout="stdout".encode("ascii"),
-            stderr="stderr".encode("ascii"),
-        )
-
-    mock_subprocess.side_effect = write_aretomo_outputs
-
-    # Send a message to the service
-    service.tomo_align(None, header=header, message=tomo_align_test_message)
-
-    aretomo_command = [
-        "AreTomo3",
-        "-Cmd",
-        "1",
-        "-InPrefix",
-        tomo_align_test_message["stack_file"],
-        "-OutDir",
-        f"{tmp_path}/Tomograms/job006/tomograms",
-        "-TiltCor",
-        "1",
-        "-TiltAxis",
-        "90.0",
-        "-1",
-        "-AtBin",
-        "4",
-        "-PixSize",
-        "1.1",
-        "-VolZ",
-        str(tomo_align_test_message["vol_z"]),
-        "-ExtZ",
-        "400",
-        "-FlipVol",
-        str(tomo_align_test_message["flip_vol"]),
-        "-OutImod",
-        str(tomo_align_test_message["out_imod"]),
-    ]
-
-    # Check the expected calls were made
-    assert mock_subprocess.call_count == 2
-    mock_subprocess.assert_any_call(
-        aretomo_command,
-        capture_output=True,
-    )
-
-    # Check that the correct messages were sent
-    assert offline_transport.send.call_count == 2
-    offline_transport.send.assert_any_call(
-        "node_creator",
-        {
-            "experiment_type": "tomography",
-            "job_type": "relion.reconstructtomograms",
-            "input_file": f"{tmp_path}/MotionCorr/job002/Movies/Position_1_001_0.0.mrc",
-            "output_file": f"{tmp_path}/Tomograms/job006/tomograms/test_stack_Vol.mrc",
-            "relion_options": output_relion_options | {"tilt_axis_angle": 85},
-            "command": " ".join(aretomo_command),
-            "stdout": "stdout",
-            "stderr": "stderr",
-            "success": False,
-        },
-    )
-    offline_transport.send.assert_any_call("failure", {})
-
-
-def test_parse_tomo_align_output(offline_transport):
-    """
-    Send test lines to the output parser
-    to check the rotations and offsets are being read in
-    """
-    service = tomo_align.TomoAlign(
-        environment={"queue": ""}, transport=offline_transport
-    )
-    service.initializing()
-
-    tomo_align.TomoAlign.parse_tomo_output(
-        service,
-        "Rot center Z 100.0 200.0 300.0\n"
-        "Rot center Z 150.0 250.0 350.0\n"
-        "Tilt offset 1.0, CC: 0.5\n"
-        "Best tilt axis:   57, Score:   0.07568",
-    )
-
-    assert service.rot_centre_z_list == ["300.0", "350.0"]
-    assert service.tilt_offset == 1.0
-    assert service.alignment_quality == 0.07568
-
-
-def test_resize_tomogram(tmp_path):
-    with mrcfile.new(tmp_path / "test.mrc") as mrc:
-        mrc.set_data(np.reshape(np.arange(64, dtype=np.float32), (4, 4, 4)))
-        mrc.header.mx = 4
-        mrc.header.my = 4
-        mrc.header.mz = 4
-        mrc.header.cella = (100, 50, 20)
-
-    tomo_align.resize_tomogram(tmp_path / "test.mrc", 2)
-
-    with mrcfile.open(tmp_path / "test.mrc") as mrc:
-        data = mrc.data
-        header = mrc.header
-
-    assert data.shape == (4, 2, 4)
-    assert header.mx == 4
-    assert header.my == 2
-    assert header.mz == 4
-    assert header.cella.x == 100
-    assert header.cella.y == 25
-    assert header.cella.z == 20
+from __future__ import annotations
+
+import json
+import time
+from subprocess import CompletedProcess
+from unittest import mock
+
+import mrcfile
+import numpy as np
+import pytest
+from workflows.transport.offline_transport import OfflineTransport
+
+from cryoemservices.services import tomo_align
+from cryoemservices.util.relion_service_options import RelionServiceOptions
+
+
+@pytest.fixture
+def offline_transport(mocker):
+    transport = OfflineTransport()
+    mocker.spy(transport, "send")
+    return transport
+
+
+@mock.patch("cryoemservices.services.tomo_align.subprocess.run")
+@mock.patch("cryoemservices.services.tomo_align.mrcfile")
+@mock.patch("cryoemservices.services.tomo_align.resize_tomogram")
+@mock.patch("cryoemservices.services.tomo_align.rotate_tomogram")
+def test_tomo_align_service_file_list_aretomo3(
+    mock_rotate,
+    mock_resize,
+    mock_mrcfile,
+    mock_subprocess,
+    offline_transport,
+    tmp_path,
+):
+    """
+    Send a test message to TomoAlign (AreTomo3)
+    This should call the mock subprocess then send messages on to
+    the denoising, ispyb_connector and images services.
+    """
+    mock_mrcfile.open().__enter__().header = {"nx": 3000, "ny": 4000}
+
+    header = {
+        "message-id": mock.sentinel,
+        "subscription": mock.sentinel,
+    }
+    tomo_align_test_message = {
+        "aretomo_version": 3,
+        "stack_file": f"{tmp_path}/Tomograms/job006/tomograms/test_stack.st",
+        "path_pattern": None,
+        "input_file_list": str(
+            [
+                [f"{tmp_path}/MotionCorr/job002/Movies/Position_1_001_0.0.mrc", "1.00"],
+            ]
+        ),
+        "vol_z": None,
+        "max_vol": 1600,
+        "extra_vol": 300,
+        "align": None,
+        "out_bin": 4,
+        "second_bin": 2,
+        "tilt_axis": 90,
+        "tilt_cor": 1,
+        "flip_int": None,
+        "flip_vol": 1,
+        "flip_vol_post_reconstruction": False,
+        "wbp": None,
+        "roi_file": None,
+        "patch": None,
+        "kv": None,
+        "dose_per_frame": None,
+        "frame_count": None,
+        "align_file": None,
+        "align_z": None,
+        "pixel_size": 1.1,
+        "refine_flag": -1,
+        "out_imod": 1,
+        "out_imod_xf": None,
+        "dark_tol": None,
+        "manual_tilt_offset": None,
+        "relion_options": {},
+    }
+    output_relion_options = dict(RelionServiceOptions())
+    output_relion_options["pixel_size"] = tomo_align_test_message["pixel_size"]
+    output_relion_options["pixel_size_downscaled"] = (
+        4 * tomo_align_test_message["pixel_size"]
+    )
+    output_relion_options["tomo_size_x"] = 3000
+    output_relion_options["tomo_size_y"] = 4000
+    output_relion_options["vol_z"] = 430
+    output_relion_options["tilt_axis_angle"] = 86.0
+
+    # Touch the expected input files
+    (tmp_path / "MotionCorr/job002/Movies").mkdir(parents=True)
+    (tmp_path / "MotionCorr/job002/Movies/Position_1_001_0.0.mrc").touch()
+
+    # Set up the mock service
+    service = tomo_align.TomoAlign(
+        environment={"queue": ""}, transport=offline_transport
+    )
+    service.initializing()
+
+    def write_aretomo_outputs(command, capture_output):
+        if command[0] != "AreTomo3":
+            return CompletedProcess("", returncode=0)
+        # Set up outputs: stack_Imod file like AreTomo3, no exclusions but with space
+        (tmp_path / "Tomograms/job006/tomograms/test_stack_Imod").mkdir(parents=True)
+        (tmp_path / "Tomograms/job006/tomograms/test_stack_Vol.mrc").touch()
+        (tmp_path / "Tomograms/job006/tomograms/test_stack_2ND_Vol.mrc").touch()
+        with open(
+            tmp_path / "Tomograms/job006/tomograms/test_stack_Imod/tilt.com", "w"
+        ) as dark_file:
+            dark_file.write("EXCLUDELIST ")
+        with open(
+            tmp_path / "Tomograms/job006/tomograms/test_stack.aln", "w"
+        ) as aln_file:
+            aln_file.write("# Thickness = 130\ndummy 86.0 1000 1.2 2.3 5 6 7 8 4.5")
+        return CompletedProcess(
+            "",
+            returncode=0,
+            stdout=(
+                "Rot center Z 100.0 200.0 3.1\n"
+                "Rot center Z 150.0 250.0 2.1\n"
+                "Tilt offset 1.1, CC: 0.5\n"
+                "Best tilt axis:   57, Score:   0.5\n"
+            ).encode("ascii"),
+            stderr="stderr".encode("ascii"),
+        )
+
+    mock_subprocess.side_effect = write_aretomo_outputs
+
+    # Send a message to the service
+    service.tomo_align(None, header=header, message=tomo_align_test_message)
+
+    aretomo_command = [
+        "AreTomo3",
+        "-Cmd",
+        "1",
+        "-InPrefix",
+        tomo_align_test_message["stack_file"],
+        "-OutDir",
+        f"{tmp_path}/Tomograms/job006/tomograms",
+        "-TiltCor",
+        "1",
+        "-TiltAxis",
+        "90.0",
+        "-1",
+        "-AtBin",
+        str(tomo_align_test_message["out_bin"]),
+        "2",
+        "-PixSize",
+        "1.1",
+        "-VolZ",
+        "1600",
+        "-ExtZ",
+        "300",
+        "-FlipVol",
+        str(tomo_align_test_message["flip_vol"]),
+        "-OutImod",
+        str(tomo_align_test_message["out_imod"]),
+    ]
+
+    # Check the expected calls were made
+    assert mock_subprocess.call_count == 2
+    mock_subprocess.assert_any_call(
+        [
+            "newstack",
+            "-fileinlist",
+            f"{tmp_path}/Tomograms/job006/tomograms/test_stack_newstack.txt",
+            "-output",
+            tomo_align_test_message["stack_file"],
+            "-quiet",
+        ],
+        capture_output=True,
+    )
+    mock_subprocess.assert_any_call(
+        aretomo_command,
+        capture_output=True,
+    )
+
+    # Check resizing and rotating
+    assert mock_resize.call_count == 2
+    mock_resize.assert_any_call(
+        tmp_path / "Tomograms/job006/tomograms/test_stack_Vol.mrc", int(430 / 4)
+    )
+    mock_resize.assert_any_call(
+        tmp_path / "Tomograms/job006/tomograms/test_stack_2ND_Vol.mrc", int(430 / 2)
+    )
+    mock_rotate.assert_not_called()
+
+    # Check the angle file
+    assert (tmp_path / "Tomograms/job006/tomograms/test_stack_TLT.txt").is_file()
+    with open(
+        tmp_path / "Tomograms/job006/tomograms/test_stack_TLT.txt", "r"
+    ) as angfile:
+        angles_data = angfile.read()
+    assert angles_data == "1.00  1\n"
+
+    # Check the shift plot
+    with open(
+        tmp_path / "Tomograms/job006/tomograms/test_stack_xy_shift_plot.json"
+    ) as shift_plot:
+        shift_data = json.load(shift_plot)
+    assert shift_data["data"][0]["x"] == [1.2]
+    assert shift_data["data"][0]["y"] == [2.3]
+
+    # Check that the correct messages were sent
+    assert offline_transport.send.call_count == 13
+    offline_transport.send.assert_any_call(
+        "node_creator",
+        {
+            "job_type": "relion.excludetilts",
+            "experiment_type": "tomography",
+            "input_file": f"{tmp_path}/CtfFind/job003/Movies/Position_1_001_0.0.mrc",
+            "output_file": f"{tmp_path}/ExcludeTiltImages/job004/tilts/Position_1_001_0.0.mrc",
+            "relion_options": output_relion_options,
+            "command": "",
+            "stdout": "",
+            "stderr": "",
+            "success": True,
+        },
+    )
+    offline_transport.send.assert_any_call(
+        "node_creator",
+        {
+            "job_type": "relion.aligntiltseries.aretomo",
+            "experiment_type": "tomography",
+            "input_file": f"{tmp_path}/ExcludeTiltImages/job004/tilts/Position_1_001_0.0.mrc",
+            "output_file": f"{tmp_path}/AlignTiltSeries/job005/tilts/Position_1_001_0.0.mrc",
+            "relion_options": output_relion_options,
+            "command": "",
+            "stdout": "",
+            "stderr": "",
+            "results": {
+                "TomoXTilt": "0.00",
+                "TomoYTilt": "4.5",
+                "TomoZRot": "86.0",
+                "TomoXShiftAngst": "1.2",
+                "TomoYShiftAngst": "2.3",
+            },
+            "success": True,
+        },
+    )
+    offline_transport.send.assert_any_call(
+        "node_creator",
+        {
+            "experiment_type": "tomography",
+            "job_type": "relion.reconstructtomograms",
+            "input_file": f"{tmp_path}/MotionCorr/job002/Movies/Position_1_001_0.0.mrc",
+            "output_file": f"{tmp_path}/Tomograms/job006/tomograms/test_stack_Vol.mrc",
+            "relion_options": output_relion_options | {"tilt_axis_angle": 85.0},
+            "command": " ".join(aretomo_command),
+            "stdout": (
+                "Rot center Z 100.0 200.0 3.1\n"
+                "Rot center Z 150.0 250.0 2.1\n"
+                "Tilt offset 1.1, CC: 0.5\n"
+                "Best tilt axis:   57, Score:   0.5\n"
+            ),
+            "stderr": "stderr",
+            "success": True,
+        },
+    )
+    offline_transport.send.assert_any_call(
+        "ispyb_connector",
+        {
+            "ispyb_command": "multipart_message",
+            "ispyb_command_list": [
+                {
+                    "ispyb_command": "insert_tomogram",
+                    "volume_file": "test_stack_Vol.mrc",
+                    "stack_file": tomo_align_test_message["stack_file"],
+                    "size_x": 750,
+                    "size_y": 1000,
+                    "size_z": int(430 / 4),
+                    "pixel_spacing": "4.4",
+                    "tilt_angle_offset": "1.1",
+                    "z_shift": "2.1",
+                    "file_directory": f"{tmp_path}/Tomograms/job006/tomograms",
+                    "central_slice_image": "test_stack_Vol_thumbnail.jpeg",
+                    "tomogram_movie": "test_stack_Vol_movie.png",
+                    "xy_shift_plot": "test_stack_xy_shift_plot.json",
+                    "proj_xy": "test_stack_Vol_projXY.jpeg",
+                    "proj_xz": "test_stack_Vol_projXZ.jpeg",
+                    "alignment_quality": "0.5",
+                },
+                {
+                    "ispyb_command": "insert_tilt_image_alignment",
+                    "psd_file": None,
+                    "refined_magnification": "1000.0",
+                    "refined_tilt_angle": "4.5",
+                    "refined_tilt_axis": "86.0",
+                    "path": f"{tmp_path}/MotionCorr/job002/Movies/Position_1_001_0.0.mrc",
+                },
+                {
+                    "ispyb_command": "insert_processed_tomogram",
+                    "file_path": f"{tmp_path}/Tomograms/job006/tomograms/test_stack.st",
+                    "processing_type": "Stack",
+                },
+                {
+                    "ispyb_command": "insert_processed_tomogram",
+                    "file_path": f"{tmp_path}/Tomograms/job006/tomograms/test_stack_alignment.jpeg",
+                    "processing_type": "Alignment",
+                },
+            ],
+        },
+    )
+    offline_transport.send.assert_any_call(
+        "images",
+        {
+            "image_command": "tilt_series_alignment",
+            "file": tomo_align_test_message["stack_file"],
+            "aln_file": f"{tmp_path}/Tomograms/job006/tomograms/test_stack.aln",
+            "pixel_size": tomo_align_test_message["pixel_size"],
+        },
+    )
+    offline_transport.send.assert_any_call(
+        "images",
+        {
+            "image_command": "mrc_central_slice",
+            "file": tomo_align_test_message["stack_file"],
+        },
+    )
+    offline_transport.send.assert_any_call(
+        "images",
+        {
+            "image_command": "mrc_to_apng",
+            "file": tomo_align_test_message["stack_file"],
+        },
+    )
+    offline_transport.send.assert_any_call(
+        "images",
+        {
+            "image_command": "mrc_central_slice",
+            "file": f"{tmp_path}/Tomograms/job006/tomograms/test_stack_Vol.mrc",
+        },
+    )
+    offline_transport.send.assert_any_call(
+        "images",
+        {
+            "image_command": "mrc_to_apng",
+            "file": f"{tmp_path}/Tomograms/job006/tomograms/test_stack_Vol.mrc",
+        },
+    )
+    offline_transport.send.assert_any_call(
+        "images",
+        {
+            "image_command": "mrc_projection",
+            "file": f"{tmp_path}/Tomograms/job006/tomograms/test_stack_Vol.mrc",
+            "projection": "XY",
+            "pixel_spacing": 4.4,
+        },
+    )
+    offline_transport.send.assert_any_call(
+        "images",
+        {
+            "image_command": "mrc_projection",
+            "file": f"{tmp_path}/Tomograms/job006/tomograms/test_stack_Vol.mrc",
+            "projection": "XZ",
+            "pixel_spacing": 4.4,
+            "thickness_ang": 130 * 1.1,
+        },
+    )
+    offline_transport.send.assert_any_call(
+        "denoise",
+        {
+            "volume": f"{tmp_path}/Tomograms/job006/tomograms/test_stack_Vol.mrc",
+            "output_dir": f"{tmp_path}/Denoise/job007/tomograms",
+            "relion_options": output_relion_options,
+        },
+    )
+    offline_transport.send.assert_any_call("success", {})
+
+
+@mock.patch("cryoemservices.services.tomo_align.subprocess.run")
+@mock.patch("cryoemservices.services.tomo_align.mrcfile")
+def test_tomo_align_service_file_list_aretomo2(
+    mock_mrcfile,
+    mock_subprocess,
+    offline_transport,
+    tmp_path,
+):
+    """
+    Send a test message to TomoAlign (AreTomo2)
+    This should call the mock subprocess then send messages on to
+    the denoising, ispyb_connector and images services.
+    """
+    mock_mrcfile.open().__enter__().header = {"nx": 3000, "ny": 4000}
+
+    header = {
+        "message-id": mock.sentinel,
+        "subscription": mock.sentinel,
+    }
+    tomo_align_test_message = {
+        "aretomo_version": 2,
+        "stack_file": f"{tmp_path}/Tomograms/job006/tomograms/test_stack.st",
+        "path_pattern": None,
+        "input_file_list": str(
+            [
+                [f"{tmp_path}/MotionCorr/job002/Movies/Position_1_001_0.0.mrc", "1.00"],
+            ]
+        ),
+        "vol_z": 1200,
+        "extra_vol": 400,
+        "align": None,
+        "out_bin": 4,
+        "tilt_axis": 90,
+        "tilt_cor": 1,
+        "flip_int": None,
+        "flip_vol": 1,
+        "flip_vol_post_reconstruction": False,
+        "wbp": None,
+        "roi_file": None,
+        "patch": None,
+        "kv": None,
+        "dose_per_frame": None,
+        "frame_count": None,
+        "align_file": None,
+        "align_z": None,
+        "pixel_size": 1,
+        "refine_flag": -1,
+        "out_imod": 1,
+        "out_imod_xf": None,
+        "dark_tol": None,
+        "manual_tilt_offset": None,
+        "relion_options": {},
+    }
+    output_relion_options = dict(RelionServiceOptions())
+    output_relion_options["pixel_size"] = tomo_align_test_message["pixel_size"]
+    output_relion_options["pixel_size_downscaled"] = (
+        4 * tomo_align_test_message["pixel_size"]
+    )
+    output_relion_options["tomo_size_x"] = 3000
+    output_relion_options["tomo_size_y"] = 4000
+    output_relion_options["tilt_axis_angle"] = 86.0
+
+    # Touch the expected input files
+    (tmp_path / "MotionCorr/job002/Movies").mkdir(parents=True)
+    (tmp_path / "MotionCorr/job002/Movies/Position_1_001_0.0.mrc").touch()
+
+    # Set up the mock service
+    service = tomo_align.TomoAlign(
+        environment={"queue": ""}, transport=offline_transport
+    )
+    service.initializing()
+
+    def write_aretomo_outputs(command, capture_output):
+        if command[0] != "AreTomo2":
+            return CompletedProcess("", returncode=0)
+        # Set up outputs: stack_Imod file like AreTomo2, no exclusions but with space
+        (tmp_path / "Tomograms/job006/tomograms/test_stack_Imod").mkdir(parents=True)
+        (tmp_path / "Tomograms/job006/tomograms/test_stack_Vol.mrc").touch()
+        with open(
+            tmp_path / "Tomograms/job006/tomograms/test_stack_Imod/tilt.com", "w"
+        ) as dark_file:
+            dark_file.write("EXCLUDELIST ")
+        with open(
+            tmp_path / "Tomograms/job006/tomograms/test_stack.aln", "w"
+        ) as aln_file:
+            aln_file.write("dummy 86.0 1000 1.2 2.3 5 6 7 8 4.5")
+        return CompletedProcess(
+            "",
+            returncode=0,
+            stdout=(
+                "Rot center Z 100.0 200.0 3.1\n"
+                "Rot center Z 150.0 250.0 2.1\n"
+                "Tilt offset 1.1, CC: 0.5\n"
+                "Best tilt axis:   57, Score:   0.5\n"
+            ).encode("ascii"),
+            stderr="stderr".encode("ascii"),
+        )
+
+    mock_subprocess.side_effect = write_aretomo_outputs
+
+    # Send a message to the service
+    service.tomo_align(None, header=header, message=tomo_align_test_message)
+
+    aretomo_command = [
+        "AreTomo2",
+        "-InMrc",
+        tomo_align_test_message["stack_file"],
+        "-OutMrc",
+        f"{tmp_path}/Tomograms/job006/tomograms/test_stack_Vol.mrc",
+        "-AngFile",
+        f"{tmp_path}/Tomograms/job006/tomograms/test_stack_TLT.txt",
+        "-TiltCor",
+        "1",
+        "-TiltAxis",
+        "90.0",
+        "-1",
+        "-PixSize",
+        "1.0",
+        "-VolZ",
+        str(tomo_align_test_message["vol_z"]),
+        "-OutBin",
+        str(tomo_align_test_message["out_bin"]),
+        "-FlipVol",
+        str(tomo_align_test_message["flip_vol"]),
+        "-OutImod",
+        str(tomo_align_test_message["out_imod"]),
+    ]
+
+    # Check the expected calls were made
+    assert mock_subprocess.call_count == 2
+    mock_subprocess.assert_any_call(
+        [
+            "newstack",
+            "-fileinlist",
+            f"{tmp_path}/Tomograms/job006/tomograms/test_stack_newstack.txt",
+            "-output",
+            tomo_align_test_message["stack_file"],
+            "-quiet",
+        ],
+        capture_output=True,
+    )
+    mock_subprocess.assert_any_call(
+        aretomo_command,
+        capture_output=True,
+    )
+
+    # Check the angle file
+    assert (tmp_path / "Tomograms/job006/tomograms/test_stack_TLT.txt").is_file()
+    with open(
+        tmp_path / "Tomograms/job006/tomograms/test_stack_TLT.txt", "r"
+    ) as angfile:
+        angles_data = angfile.read()
+    assert angles_data == "1.00  1\n"
+
+    # Check the shift plot
+    with open(
+        tmp_path / "Tomograms/job006/tomograms/test_stack_xy_shift_plot.json"
+    ) as shift_plot:
+        shift_data = json.load(shift_plot)
+    assert shift_data["data"][0]["x"] == [1.2]
+    assert shift_data["data"][0]["y"] == [2.3]
+
+    # Check that the correct messages were sent
+    assert offline_transport.send.call_count == 13
+    offline_transport.send.assert_any_call(
+        "node_creator",
+        {
+            "job_type": "relion.excludetilts",
+            "experiment_type": "tomography",
+            "input_file": f"{tmp_path}/CtfFind/job003/Movies/Position_1_001_0.0.mrc",
+            "output_file": f"{tmp_path}/ExcludeTiltImages/job004/tilts/Position_1_001_0.0.mrc",
+            "relion_options": output_relion_options,
+            "command": "",
+            "stdout": "",
+            "stderr": "",
+            "success": True,
+        },
+    )
+    offline_transport.send.assert_any_call(
+        "node_creator",
+        {
+            "job_type": "relion.aligntiltseries.aretomo",
+            "experiment_type": "tomography",
+            "input_file": f"{tmp_path}/ExcludeTiltImages/job004/tilts/Position_1_001_0.0.mrc",
+            "output_file": f"{tmp_path}/AlignTiltSeries/job005/tilts/Position_1_001_0.0.mrc",
+            "relion_options": output_relion_options,
+            "command": "",
+            "stdout": "",
+            "stderr": "",
+            "results": {
+                "TomoXTilt": "0.00",
+                "TomoYTilt": "4.5",
+                "TomoZRot": "86.0",
+                "TomoXShiftAngst": "1.2",
+                "TomoYShiftAngst": "2.3",
+            },
+            "success": True,
+        },
+    )
+    offline_transport.send.assert_any_call(
+        "node_creator",
+        {
+            "experiment_type": "tomography",
+            "job_type": "relion.reconstructtomograms",
+            "input_file": f"{tmp_path}/MotionCorr/job002/Movies/Position_1_001_0.0.mrc",
+            "output_file": f"{tmp_path}/Tomograms/job006/tomograms/test_stack_Vol.mrc",
+            "relion_options": output_relion_options | {"tilt_axis_angle": 85.0},
+            "command": " ".join(aretomo_command),
+            "stdout": (
+                "Rot center Z 100.0 200.0 3.1\n"
+                "Rot center Z 150.0 250.0 2.1\n"
+                "Tilt offset 1.1, CC: 0.5\n"
+                "Best tilt axis:   57, Score:   0.5\n"
+            ),
+            "stderr": "stderr",
+            "success": True,
+        },
+    )
+    offline_transport.send.assert_any_call(
+        "ispyb_connector",
+        {
+            "ispyb_command": "multipart_message",
+            "ispyb_command_list": [
+                {
+                    "ispyb_command": "insert_tomogram",
+                    "volume_file": "test_stack_Vol.mrc",
+                    "stack_file": tomo_align_test_message["stack_file"],
+                    "size_x": 750,
+                    "size_y": 1000,
+                    "size_z": 300,
+                    "pixel_spacing": "4.0",
+                    "tilt_angle_offset": "1.1",
+                    "z_shift": "2.1",
+                    "file_directory": f"{tmp_path}/Tomograms/job006/tomograms",
+                    "central_slice_image": "test_stack_Vol_thumbnail.jpeg",
+                    "tomogram_movie": "test_stack_Vol_movie.png",
+                    "xy_shift_plot": "test_stack_xy_shift_plot.json",
+                    "proj_xy": "test_stack_Vol_projXY.jpeg",
+                    "proj_xz": "test_stack_Vol_projXZ.jpeg",
+                    "alignment_quality": "0.5",
+                },
+                {
+                    "ispyb_command": "insert_tilt_image_alignment",
+                    "psd_file": None,
+                    "refined_magnification": "1000.0",
+                    "refined_tilt_angle": "4.5",
+                    "refined_tilt_axis": "86.0",
+                    "path": f"{tmp_path}/MotionCorr/job002/Movies/Position_1_001_0.0.mrc",
+                },
+                {
+                    "ispyb_command": "insert_processed_tomogram",
+                    "file_path": f"{tmp_path}/Tomograms/job006/tomograms/test_stack.st",
+                    "processing_type": "Stack",
+                },
+                {
+                    "ispyb_command": "insert_processed_tomogram",
+                    "file_path": f"{tmp_path}/Tomograms/job006/tomograms/test_stack_alignment.jpeg",
+                    "processing_type": "Alignment",
+                },
+            ],
+        },
+    )
+    offline_transport.send.assert_any_call(
+        "images",
+        {
+            "image_command": "tilt_series_alignment",
+            "file": tomo_align_test_message["stack_file"],
+            "aln_file": f"{tmp_path}/Tomograms/job006/tomograms/test_stack.aln",
+            "pixel_size": tomo_align_test_message["pixel_size"],
+        },
+    )
+    offline_transport.send.assert_any_call(
+        "images",
+        {
+            "image_command": "mrc_central_slice",
+            "file": tomo_align_test_message["stack_file"],
+        },
+    )
+    offline_transport.send.assert_any_call(
+        "images",
+        {
+            "image_command": "mrc_to_apng",
+            "file": tomo_align_test_message["stack_file"],
+        },
+    )
+    offline_transport.send.assert_any_call(
+        "images",
+        {
+            "image_command": "mrc_central_slice",
+            "file": f"{tmp_path}/Tomograms/job006/tomograms/test_stack_Vol.mrc",
+        },
+    )
+    offline_transport.send.assert_any_call(
+        "images",
+        {
+            "image_command": "mrc_to_apng",
+            "file": f"{tmp_path}/Tomograms/job006/tomograms/test_stack_Vol.mrc",
+        },
+    )
+    offline_transport.send.assert_any_call(
+        "images",
+        {
+            "image_command": "mrc_projection",
+            "file": f"{tmp_path}/Tomograms/job006/tomograms/test_stack_Vol.mrc",
+            "projection": "XY",
+            "pixel_spacing": 4.0,
+        },
+    )
+    offline_transport.send.assert_any_call(
+        "images",
+        {
+            "image_command": "mrc_projection",
+            "file": f"{tmp_path}/Tomograms/job006/tomograms/test_stack_Vol.mrc",
+            "projection": "XZ",
+            "pixel_spacing": 4.0,
+        },
+    )
+    offline_transport.send.assert_any_call(
+        "denoise",
+        {
+            "volume": f"{tmp_path}/Tomograms/job006/tomograms/test_stack_Vol.mrc",
+            "output_dir": f"{tmp_path}/Denoise/job007/tomograms",
+            "relion_options": output_relion_options,
+        },
+    )
+    offline_transport.send.assert_any_call("success", {})
+
+
+@mock.patch("cryoemservices.services.tomo_align.subprocess.run")
+@mock.patch("cryoemservices.services.tomo_align.mrcfile")
+@mock.patch("cryoemservices.services.tomo_align.rotate_tomogram")
+def test_tomo_align_service_file_list_repeated_tilt(
+    mock_rotate,
+    mock_mrcfile,
+    mock_subprocess,
+    offline_transport,
+    tmp_path,
+):
+    """
+    Send a test message to TomoAlign with a duplicated tilt angle
+    Only the newest one of the duplicated tilts should be used
+    """
+    mock_mrcfile.open().__enter__().header = {"nx": 3000, "ny": 4000}
+
+    header = {
+        "message-id": mock.sentinel,
+        "subscription": mock.sentinel,
+    }
+    tomo_align_test_message = {
+        "stack_file": f"{tmp_path}/Tomograms/job006/tomograms/test_stack.st",
+        "input_file_list": str(
+            [
+                [f"{tmp_path}/MotionCorr/job002/Movies/Position_1_001_0.0.mrc", "1.00"],
+                [f"{tmp_path}/MotionCorr/job002/Movies/Position_1_002_0.0.mrc", "1.00"],
+                [f"{tmp_path}/MotionCorr/job002/Movies/Position_1_003_0.0.mrc", "1.00"],
+            ]
+        ),
+        "pixel_size": 1,
+        "vol_z": 1200,
+        "relion_options": {},
+    }
+    output_relion_options = dict(RelionServiceOptions())
+    output_relion_options["pixel_size"] = 1
+    output_relion_options["pixel_size_downscaled"] = 4
+    output_relion_options["tomo_size_x"] = 3000
+    output_relion_options["tomo_size_y"] = 4000
+    output_relion_options["tilt_axis_angle"] = 85.1
+    output_relion_options["vol_z"] = 530
+
+    # Create the input files. Needs sleeps to ensure distinct timestamps
+    (tmp_path / "MotionCorr/job002/Movies").mkdir(parents=True)
+    (tmp_path / "MotionCorr/job002/Movies/Position_1_001_0.0.mrc").touch()
+    time.sleep(1)
+    (tmp_path / "MotionCorr/job002/Movies/Position_1_002_0.0.mrc").touch()
+    time.sleep(1)
+    (tmp_path / "MotionCorr/job002/Movies/Position_1_003_0.0.mrc").touch()
+
+    # Set up the mock service
+    service = tomo_align.TomoAlign(
+        environment={"queue": ""}, transport=offline_transport
+    )
+    service.initializing()
+
+    def write_aretomo_outputs(command, capture_output):
+        if command[0] != "AreTomo3":
+            return CompletedProcess("", returncode=0)
+        # Set up outputs: stack_Imod file like AreTomo3, no exclusions but with space
+        (tmp_path / "Tomograms/job006/tomograms/test_stack_Imod").mkdir(parents=True)
+        (tmp_path / "Tomograms/job006/tomograms/test_stack_Vol.mrc").touch()
+        with open(
+            tmp_path / "Tomograms/job006/tomograms/test_stack_Imod/tilt.com", "w"
+        ) as dark_file:
+            dark_file.write("EXCLUDELIST ")
+        with open(
+            tmp_path / "Tomograms/job006/tomograms/test_stack.aln", "w"
+        ) as aln_file:
+            aln_file.write("# Thickness = 130\ndummy 85.1 1000 1.2 2.3 5 6 7 8 4.5")
+        return CompletedProcess(
+            "",
+            returncode=0,
+            stdout="stdout".encode("ascii"),
+            stderr="stderr".encode("ascii"),
+        )
+
+    mock_subprocess.side_effect = write_aretomo_outputs
+
+    # Send a message to the service
+    service.tomo_align(None, header=header, message=tomo_align_test_message)
+
+    # Check the expected calls were made
+    assert (
+        tmp_path / "Tomograms/job006/tomograms/test_stack_xy_shift_plot.json"
+    ).is_file()
+    assert mock_subprocess.call_count == 2
+
+    # This one runs the post-reconstruction volume flip
+    mock_rotate.assert_called_once_with(
+        tmp_path / "Tomograms/job006/tomograms/test_stack_Vol.mrc", 85.1
+    )
+
+    # Check the angle file
+    assert (tmp_path / "Tomograms/job006/tomograms/test_stack_TLT.txt").is_file()
+    with open(
+        tmp_path / "Tomograms/job006/tomograms/test_stack_TLT.txt", "r"
+    ) as angfile:
+        angles_data = angfile.read()
+    assert angles_data == "1.00  3\n"
+
+    # Check the stack file has only the last one of the duplicated tilt angles
+    with open(
+        tmp_path / "Tomograms/job006/tomograms/test_stack_newstack.txt", "r"
+    ) as newstack_file:
+        newstack_tilts = newstack_file.read()
+    assert (
+        newstack_tilts
+        == f"1\n{tmp_path}/MotionCorr/job002/Movies/Position_1_003_0.0.mrc\n0\n"
+    )
+
+    # Look at a sample of the messages to check they use input file 3
+    assert offline_transport.send.call_count == 13
+    offline_transport.send.assert_any_call(
+        "node_creator",
+        {
+            "job_type": "relion.excludetilts",
+            "experiment_type": "tomography",
+            "input_file": f"{tmp_path}/CtfFind/job003/Movies/Position_1_003_0.0.mrc",
+            "output_file": f"{tmp_path}/ExcludeTiltImages/job004/tilts/Position_1_003_0.0.mrc",
+            "relion_options": output_relion_options,
+            "command": "",
+            "stdout": "",
+            "stderr": "",
+            "success": True,
+        },
+    )
+    offline_transport.send.assert_any_call("success", {})
+
+
+@mock.patch("cryoemservices.services.tomo_align.subprocess.run")
+@mock.patch("cryoemservices.services.tomo_align.mrcfile")
+@mock.patch("cryoemservices.services.tomo_align.rotate_tomogram")
+def test_tomo_align_service_file_list_zero_rotation(
+    mock_rotate,
+    mock_mrcfile,
+    mock_subprocess,
+    offline_transport,
+    tmp_path,
+):
+    """
+    Send a test message to TomoAlign with a tilt axis of zero to test rotation of volume
+    """
+    mock_mrcfile.open().__enter__().header = {"nx": 3000, "ny": 4000}
+
+    header = {
+        "message-id": mock.sentinel,
+        "subscription": mock.sentinel,
+    }
+    tomo_align_test_message = {
+        "stack_file": f"{tmp_path}/Tomograms/job006/tomograms/test_stack.st",
+        "input_file_list": str(
+            [
+                [f"{tmp_path}/MotionCorr/job002/Movies/Position_1_001_0.0.mrc", "1.00"],
+            ]
+        ),
+        "pixel_size": 1,
+        "tilt_axis": 0,
+        "vol_z": 1200,
+        "relion_options": {},
+    }
+
+    # Create the input files. Needs sleeps to ensure distinct timestamps
+    (tmp_path / "MotionCorr/job002/Movies").mkdir(parents=True)
+    (tmp_path / "MotionCorr/job002/Movies/Position_1_001_0.0.mrc").touch()
+
+    # Set up the mock service
+    service = tomo_align.TomoAlign(
+        environment={"queue": ""}, transport=offline_transport
+    )
+    service.initializing()
+
+    def write_aretomo_outputs(command, capture_output):
+        if command[0] != "AreTomo3":
+            return CompletedProcess("", returncode=0)
+        # Set up outputs: stack_Imod file like AreTomo3, no exclusions but with space
+        (tmp_path / "Tomograms/job006/tomograms/test_stack_Imod").mkdir(parents=True)
+        (tmp_path / "Tomograms/job006/tomograms/test_stack_Vol.mrc").touch()
+        (tmp_path / "Tomograms/job006/tomograms/test_stack_2ND_Vol.mrc").touch()
+        (tmp_path / "Tomograms/job006/tomograms/test_stack_2ND_Vol.mrc~").touch()
+        (tmp_path / "Tomograms/job006/tomograms/test_stack_Imod/tilt.com").touch()
+        with open(
+            tmp_path / "Tomograms/job006/tomograms/test_stack.aln", "w"
+        ) as aln_file:
+            aln_file.write("# Thickness = 130\ndummy 0 1000 1.2 2.3 5 6 7 8 4.5")
+        return CompletedProcess(
+            "",
+            returncode=0,
+            stdout="stdout".encode("ascii"),
+            stderr="stderr".encode("ascii"),
+        )
+
+    mock_subprocess.side_effect = write_aretomo_outputs
+
+    # Send a message to the service
+    service.tomo_align(None, header=header, message=tomo_align_test_message)
+
+    # Check the expected calls were made
+    assert (
+        tmp_path / "Tomograms/job006/tomograms/test_stack_xy_shift_plot.json"
+    ).is_file()
+    assert mock_subprocess.call_count == 2
+    assert offline_transport.send.call_count == 13
+
+    # Check tomogram rotation
+    mock_rotate.assert_called_once_with(
+        tmp_path / "Tomograms/job006/tomograms/test_stack_Vol.mrc", 0
+    )
+
+    assert (tmp_path / "Tomograms/job006/tomograms/test_stack_2ND_Vol.mrc").is_file()
+    assert not (
+        tmp_path / "Tomograms/job006/tomograms/test_stack_2ND_Vol.mrc~"
+    ).is_file()
+
+
+@mock.patch("cryoemservices.services.tomo_align.subprocess.run")
+@mock.patch("cryoemservices.services.tomo_align.mrcfile")
+@mock.patch("cryoemservices.services.tomo_align.resize_tomogram")
+@mock.patch("cryoemservices.services.tomo_align.rotate_tomogram")
+def test_tomo_align_service_file_list_bad_tilts(
+    mock_rotate,
+    mock_resize,
+    mock_mrcfile,
+    mock_subprocess,
+    offline_transport,
+    tmp_path,
+):
+    """
+    Send a test message to TomoAlign with a tilts with bad motion correction
+    This tilt should be removed
+    """
+    mock_mrcfile.open().__enter__().header = {"nx": 3000, "ny": 4000}
+
+    # Create the Relion star files with different motion model results
+    (tmp_path / "MotionCorr/job002/Movies").mkdir(parents=True)
+    with open(
+        tmp_path / "MotionCorr/job002/Movies/Position_1_001_0.0.star", "w"
+    ) as mc_star:
+        # No local motion model
+        mc_star.write("data_general\n\nloop_\n_rlnMotionModelVersion\n0\n\n")
+    with open(
+        tmp_path / "MotionCorr/job002/Movies/Position_1_002_0.0.star", "w"
+    ) as mc_star:
+        # Local motion model succeeded
+        mc_star.write("data_general\n\nloop_\n_rlnMotionModelVersion\n1\n\n")
+        mc_star.write("data_local_motion_model\n\nloop_\n_rlnMotionModelCoeff\n1\n2\n")
+    with open(
+        tmp_path / "MotionCorr/job002/Movies/Position_1_003_0.0.star", "w"
+    ) as mc_star:
+        # Local motion model failed
+        mc_star.write("data_general\n\nloop_\n_rlnMotionModelVersion\n1\n\n")
+        mc_star.write(
+            "data_local_motion_model\n\nloop_\n_rlnMotionModelCoeff\n1\n2000\n"
+        )
+
+    header = {
+        "message-id": mock.sentinel,
+        "subscription": mock.sentinel,
+    }
+    tomo_align_test_message = {
+        "stack_file": f"{tmp_path}/Tomograms/job006/tomograms/test_stack.st",
+        "input_file_list": str(
+            [
+                [f"{tmp_path}/MotionCorr/job002/Movies/Position_1_001_0.0.mrc", "1.00"],
+                [f"{tmp_path}/MotionCorr/job002/Movies/Position_1_002_0.0.mrc", "2.00"],
+                [f"{tmp_path}/MotionCorr/job002/Movies/Position_1_003_0.0.mrc", "3.00"],
+            ]
+        ),
+        "pixel_size": 1,
+        "relion_options": {},
+    }
+    output_relion_options = dict(RelionServiceOptions())
+    output_relion_options["pixel_size"] = 1
+    output_relion_options["pixel_size_downscaled"] = 4
+    output_relion_options["tomo_size_x"] = 3000
+    output_relion_options["tomo_size_y"] = 4000
+    output_relion_options["vol_z"] = 1800
+
+    # Touch the expected input files
+    for i in range(1, 4):
+        (tmp_path / f"MotionCorr/job002/Movies/Position_1_00{i}_0.0.mrc").touch()
+
+    # Set up the mock service
+    service = tomo_align.TomoAlign(
+        environment={"queue": ""}, transport=offline_transport
+    )
+    service.initializing()
+
+    def write_aretomo_outputs(command, capture_output):
+        if command[0] != "AreTomo3":
+            return CompletedProcess("", returncode=0)
+        # Set up outputs: stack_Imod file like AreTomo3, no exclusions but with space
+        (tmp_path / "Tomograms/job006/tomograms/test_stack_Imod").mkdir(parents=True)
+        (tmp_path / "Tomograms/job006/tomograms/test_stack_Vol.mrc").touch()
+        with open(
+            tmp_path / "Tomograms/job006/tomograms/test_stack_Imod/tilt.com", "w"
+        ) as dark_file:
+            dark_file.write("EXCLUDELIST ")
+        with open(
+            tmp_path / "Tomograms/job006/tomograms/test_stack.aln", "w"
+        ) as aln_file:
+            aln_file.write(
+                "# Thickness = 2000\ndummy 0 1000 1.2 2.3 5 6 7 8 4.5\ndummy 0 1000 1.2 2.3 5 6 7 8 4.5"
+            )
+        return CompletedProcess(
+            "",
+            returncode=0,
+            stdout="stdout".encode("ascii"),
+            stderr="stderr".encode("ascii"),
+        )
+
+    mock_subprocess.side_effect = write_aretomo_outputs
+
+    # Send a message to the service
+    service.tomo_align(None, header=header, message=tomo_align_test_message)
+
+    # Check the expected calls were made
+    assert (
+        tmp_path / "Tomograms/job006/tomograms/test_stack_xy_shift_plot.json"
+    ).is_file()
+    assert mock_subprocess.call_count == 2
+
+    # Check tomogram rotation
+    mock_rotate.assert_called_once_with(
+        tmp_path / "Tomograms/job006/tomograms/test_stack_Vol.mrc", 0
+    )
+
+    # Check resizing - vol z is 2000 but only run at 1800 so no resizing
+    mock_resize.assert_not_called()
+
+    # Check the angle file
+    assert (tmp_path / "Tomograms/job006/tomograms/test_stack_TLT.txt").is_file()
+    with open(
+        tmp_path / "Tomograms/job006/tomograms/test_stack_TLT.txt", "r"
+    ) as angfile:
+        angles_data = angfile.read()
+    assert angles_data == "1.00  1\n2.00  2\n"
+
+    # Check the stack file does not have the tilt where motion correction failed
+    with open(
+        tmp_path / "Tomograms/job006/tomograms/test_stack_newstack.txt", "r"
+    ) as newstack_file:
+        newstack_tilts = newstack_file.read()
+    assert newstack_tilts == (
+        f"2\n{tmp_path}/MotionCorr/job002/Movies/Position_1_001_0.0.mrc\n0\n"
+        f"{tmp_path}/MotionCorr/job002/Movies/Position_1_002_0.0.mrc\n0\n"
+    )
+
+    # Look at a sample of the messages to check they use input files 1 and 2
+    assert offline_transport.send.call_count == 15
+    offline_transport.send.assert_any_call(
+        "node_creator",
+        {
+            "job_type": "relion.excludetilts",
+            "experiment_type": "tomography",
+            "input_file": f"{tmp_path}/CtfFind/job003/Movies/Position_1_001_0.0.mrc",
+            "output_file": f"{tmp_path}/ExcludeTiltImages/job004/tilts/Position_1_001_0.0.mrc",
+            "relion_options": output_relion_options,
+            "command": "",
+            "stdout": "",
+            "stderr": "",
+            "success": True,
+        },
+    )
+    offline_transport.send.assert_any_call(
+        "node_creator",
+        {
+            "job_type": "relion.excludetilts",
+            "experiment_type": "tomography",
+            "input_file": f"{tmp_path}/CtfFind/job003/Movies/Position_1_002_0.0.mrc",
+            "output_file": f"{tmp_path}/ExcludeTiltImages/job004/tilts/Position_1_002_0.0.mrc",
+            "relion_options": output_relion_options,
+            "command": "",
+            "stdout": "",
+            "stderr": "",
+            "success": True,
+        },
+    )
+    offline_transport.send.assert_any_call("success", {})
+
+
+@mock.patch("cryoemservices.services.tomo_align.subprocess.run")
+@mock.patch("cryoemservices.services.tomo_align.mrcfile")
+@mock.patch("cryoemservices.services.tomo_align.rotate_tomogram")
+def test_tomo_align_service_file_list_rerun(
+    mock_rotate,
+    mock_mrcfile,
+    mock_subprocess,
+    offline_transport,
+    tmp_path,
+):
+    """
+    Send a test message to TomoAlign for a rerun tomogram
+    This should call the mock subprocess then send messages on to
+    the denoising, ispyb_connector and images services.
+    Should not do a node creator send
+    """
+    mock_mrcfile.open().__enter__().header = {"nx": 3000, "ny": 4000}
+
+    header = {
+        "message-id": mock.sentinel,
+        "subscription": mock.sentinel,
+    }
+    tomo_align_test_message = {
+        "stack_file": f"{tmp_path}/Tomograms/job006/tomograms/test_stack.st",
+        "path_pattern": None,
+        "input_file_list": str(
+            [
+                [f"{tmp_path}/MotionCorr/job002/Movies/Position_1_001_0.0.mrc", "1.00"],
+            ]
+        ),
+        "pixel_size": 1,
+        "relion_options": {},
+    }
+    output_relion_options = dict(RelionServiceOptions())
+    output_relion_options["pixel_size"] = tomo_align_test_message["pixel_size"]
+    output_relion_options["pixel_size_downscaled"] = (
+        4 * tomo_align_test_message["pixel_size"]
+    )
+    output_relion_options["tomo_size_x"] = 3000
+    output_relion_options["tomo_size_y"] = 4000
+    output_relion_options["tilt_axis_angle"] = 86.0
+    output_relion_options["vol_z"] = 530
+
+    # Touch expected input files
+    (tmp_path / "MotionCorr/job002/Movies").mkdir(parents=True)
+    (tmp_path / "MotionCorr/job002/Movies/Position_1_001_0.0.mrc").touch()
+
+    # Set up the mock service
+    service = tomo_align.TomoAlign(
+        environment={"queue": ""}, transport=offline_transport
+    )
+    service.initializing()
+
+    def write_aretomo_outputs(command, capture_output):
+        if command[0] != "AreTomo3":
+            return CompletedProcess("", returncode=0)
+        # Set up outputs: stack_Imod file like AreTomo3, no exclusions but with space
+        with open(
+            tmp_path / "Tomograms/job006/tomograms/test_stack_Imod/tilt.com", "w"
+        ) as dark_file:
+            dark_file.write("EXCLUDELIST ")
+        with open(
+            tmp_path / "Tomograms/job006/tomograms/test_stack.aln", "w"
+        ) as aln_file:
+            aln_file.write("# Thickness = 130\ndummy 86.0 1000 1.2 2.3 5 6 7 8 4.5")
+        return CompletedProcess(
+            "",
+            returncode=0,
+            stdout=(
+                "Rot center Z 100.0 200.0 3.1\n"
+                "Rot center Z 150.0 250.0 2.1\n"
+                "Tilt offset 1.1, CC: 0.5\n"
+                "Best tilt axis:   57, Score:   0.5\n"
+            ).encode("ascii"),
+            stderr="stderr".encode("ascii"),
+        )
+
+    mock_subprocess.side_effect = write_aretomo_outputs
+
+    # Pre-make the output image so this is a rerun
+    (tmp_path / "Tomograms/job006/tomograms/test_stack_Imod").mkdir(parents=True)
+    (tmp_path / "Tomograms/job006/tomograms/test_stack_Vol.mrc").touch()
+
+    # Send a message to the service
+    service.tomo_align(None, header=header, message=tomo_align_test_message)
+
+    # Check the expected calls were made
+    assert mock_subprocess.call_count == 2
+
+    # Check tomogram rotation
+    mock_rotate.assert_called_once_with(
+        tmp_path / "Tomograms/job006/tomograms/test_stack_Vol.mrc", 86.0
+    )
+
+    # Check the angle file
+    assert (tmp_path / "Tomograms/job006/tomograms/test_stack_TLT.txt").is_file()
+    with open(
+        tmp_path / "Tomograms/job006/tomograms/test_stack_TLT.txt", "r"
+    ) as angfile:
+        angles_data = angfile.read()
+    assert angles_data == "1.00  1\n"
+
+    # Check the shift plot
+    with open(
+        tmp_path / "Tomograms/job006/tomograms/test_stack_xy_shift_plot.json"
+    ) as shift_plot:
+        shift_data = json.load(shift_plot)
+    assert shift_data["data"][0]["x"] == [1.2]
+    assert shift_data["data"][0]["y"] == [2.3]
+
+    # Check that the correct messages were sent - one less node creator
+    assert offline_transport.send.call_count == 12
+    offline_transport.send.assert_any_call(
+        "node_creator",
+        {
+            "job_type": "relion.excludetilts",
+            "experiment_type": "tomography",
+            "input_file": f"{tmp_path}/CtfFind/job003/Movies/Position_1_001_0.0.mrc",
+            "output_file": f"{tmp_path}/ExcludeTiltImages/job004/tilts/Position_1_001_0.0.mrc",
+            "relion_options": output_relion_options,
+            "command": "",
+            "stdout": "",
+            "stderr": "",
+            "success": True,
+        },
+    )
+    offline_transport.send.assert_any_call(
+        "node_creator",
+        {
+            "job_type": "relion.aligntiltseries.aretomo",
+            "experiment_type": "tomography",
+            "input_file": f"{tmp_path}/ExcludeTiltImages/job004/tilts/Position_1_001_0.0.mrc",
+            "output_file": f"{tmp_path}/AlignTiltSeries/job005/tilts/Position_1_001_0.0.mrc",
+            "relion_options": output_relion_options,
+            "command": "",
+            "stdout": "",
+            "stderr": "",
+            "results": {
+                "TomoXTilt": "0.00",
+                "TomoYTilt": "4.5",
+                "TomoZRot": "86.0",
+                "TomoXShiftAngst": "1.2",
+                "TomoYShiftAngst": "2.3",
+            },
+            "success": True,
+        },
+    )
+    offline_transport.send.assert_any_call(
+        "ispyb_connector",
+        {"ispyb_command": "multipart_message", "ispyb_command_list": mock.ANY},
+    )
+    offline_transport.send.assert_any_call(
+        "images",
+        {
+            "image_command": "tilt_series_alignment",
+            "file": tomo_align_test_message["stack_file"],
+            "aln_file": f"{tmp_path}/Tomograms/job006/tomograms/test_stack.aln",
+            "pixel_size": tomo_align_test_message["pixel_size"],
+        },
+    )
+    offline_transport.send.assert_any_call(
+        "images",
+        {
+            "image_command": "mrc_central_slice",
+            "file": tomo_align_test_message["stack_file"],
+        },
+    )
+    offline_transport.send.assert_any_call(
+        "images",
+        {
+            "image_command": "mrc_to_apng",
+            "file": tomo_align_test_message["stack_file"],
+        },
+    )
+    offline_transport.send.assert_any_call(
+        "images",
+        {
+            "image_command": "mrc_central_slice",
+            "file": f"{tmp_path}/Tomograms/job006/tomograms/test_stack_Vol.mrc",
+        },
+    )
+    offline_transport.send.assert_any_call(
+        "images",
+        {
+            "image_command": "mrc_to_apng",
+            "file": f"{tmp_path}/Tomograms/job006/tomograms/test_stack_Vol.mrc",
+        },
+    )
+    offline_transport.send.assert_any_call(
+        "images",
+        {
+            "image_command": "mrc_projection",
+            "file": f"{tmp_path}/Tomograms/job006/tomograms/test_stack_Vol.mrc",
+            "projection": "XY",
+            "pixel_spacing": 4.0,
+        },
+    )
+    offline_transport.send.assert_any_call(
+        "images",
+        {
+            "image_command": "mrc_projection",
+            "file": f"{tmp_path}/Tomograms/job006/tomograms/test_stack_Vol.mrc",
+            "projection": "XZ",
+            "pixel_spacing": 4.0,
+            "thickness_ang": 130 * 1.0,
+        },
+    )
+    offline_transport.send.assert_any_call(
+        "denoise",
+        {
+            "volume": f"{tmp_path}/Tomograms/job006/tomograms/test_stack_Vol.mrc",
+            "output_dir": f"{tmp_path}/Denoise/job007/tomograms",
+            "relion_options": output_relion_options,
+        },
+    )
+    offline_transport.send.assert_any_call("success", {})
+
+
+@mock.patch("cryoemservices.services.tomo_align.subprocess.run")
+@mock.patch("cryoemservices.services.tomo_align.mrcfile")
+@mock.patch("cryoemservices.services.tomo_align.resize_tomogram")
+@mock.patch("cryoemservices.services.tomo_align.rotate_tomogram")
+def test_tomo_align_service_path_pattern(
+    mock_rotate,
+    mock_resize,
+    mock_mrcfile,
+    mock_subprocess,
+    offline_transport,
+    tmp_path,
+):
+    """
+    Send a test message to TomoAlign
+    This should call the mock subprocess then send messages on to
+    the denoising, ispyb_connector and images services.
+    """
+    mock_mrcfile.open().__enter__().header = {"nx": 3000, "ny": 4000}
+
+    (tmp_path / "MotionCorr/job002/Movies").mkdir(parents=True)
+    (tmp_path / "MotionCorr/job002/Movies/Position_1_001_1.00.mrc").touch()
+    (tmp_path / "MotionCorr/job002/Movies/Position_1_002_2.00.mrc").touch()
+
+    header = {
+        "message-id": mock.sentinel,
+        "subscription": mock.sentinel,
+    }
+    tomo_align_test_message = {
+        "stack_file": f"{tmp_path}/Tomograms/job006/tomograms/test_stack.st",
+        "path_pattern": f"{tmp_path}/MotionCorr/job002/Movies/Position_1_00*.mrc",
+        "input_file_list": None,
+        "vol_z": None,
+        "out_bin": 4,
+        "second_bin": 2,
+        "tilt_axis": 83.0,
+        "tilt_cor": 1,
+        "flip_int": 1,
+        "flip_vol": 1,
+        "wbp": 1,
+        "roi_file": None,
+        "patch": 1,
+        "kv": 300,
+        "dose_per_frame": 0.2,
+        "frame_count": 6,
+        "align_file": None,
+        "align_z": 500,
+        "pixel_size": 1,
+        "refine_flag": 1,
+        "out_imod": 1,
+        "out_imod_xf": None,
+        "dark_tol": 0.3,
+        "manual_tilt_offset": 10.5,
+        "relion_options": {},
+    }
+    output_relion_options = dict(RelionServiceOptions())
+    output_relion_options["pixel_size"] = tomo_align_test_message["pixel_size"]
+    output_relion_options["pixel_size_downscaled"] = (
+        4 * tomo_align_test_message["pixel_size"]
+    )
+    output_relion_options["tomo_size_x"] = 3000
+    output_relion_options["tomo_size_y"] = 4000
+    output_relion_options["manual_tilt_offset"] = 10.5
+    output_relion_options["frame_count"] = 6
+    output_relion_options["dose_per_frame"] = 0.2
+    output_relion_options["vol_z"] = 530
+
+    # Set up the mock service
+    service = tomo_align.TomoAlign(
+        environment={"queue": ""}, transport=offline_transport
+    )
+    service.initializing()
+
+    def write_aretomo_outputs(command, capture_output):
+        if command[0] != "AreTomo3":
+            return CompletedProcess("", returncode=0)
+        # Set up outputs: stack_Imod file like AreTomo3, no exclusions without space
+        (tmp_path / "Tomograms/job006/tomograms/test_stack_Imod").mkdir(parents=True)
+        (tmp_path / "Tomograms/job006/tomograms/test_stack_Vol.mrc").touch()
+        (tmp_path / "Tomograms/job006/tomograms/test_stack_2ND_Vol.mrc").touch()
+        with open(
+            tmp_path / "Tomograms/job006/tomograms/test_stack_Imod/tilt.com", "w"
+        ) as dark_file:
+            dark_file.write("EXCLUDELIST")
+        with open(
+            tmp_path / "Tomograms/job006/tomograms/test_stack.aln", "w"
+        ) as aln_file:
+            aln_file.write(
+                "# Thickness = 130\ndummy 0 1000 1.2 2.3 5 6 7 8 4.5\ndummy 0 1000 1.2 2.3 5 6 7 8 4.5"
+            )
+        return CompletedProcess(
+            "",
+            returncode=0,
+            stdout="stdout".encode("ascii"),
+            stderr="stderr".encode("ascii"),
+        )
+
+    mock_subprocess.side_effect = write_aretomo_outputs
+
+    # Send a message to the service
+    service.tomo_align(None, header=header, message=tomo_align_test_message)
+
+    aretomo_command = [
+        "AreTomo3",
+        "-Cmd",
+        "1",
+        "-InPrefix",
+        tomo_align_test_message["stack_file"],
+        "-OutDir",
+        f"{tmp_path}/Tomograms/job006/tomograms",
+        "-TiltCor",
+        "1",
+        str(tomo_align_test_message["manual_tilt_offset"]),
+        "-TiltAxis",
+        str(tomo_align_test_message["tilt_axis"]),
+        "1",
+        "-AtPatch",
+        "1",
+        "1",
+        "-AtBin",
+        str(tomo_align_test_message["out_bin"]),
+        "2",
+        "-PixSize",
+        "1.0",
+        "-VolZ",
+        "1800",
+        "-ExtZ",
+        "400",
+        "-FlipInt",
+        "1",
+        "-FlipVol",
+        str(tomo_align_test_message["flip_vol"]),
+        "-Wbp",
+        "1",
+        "-FmDose",
+        "0.2",
+        "-AlignZ",
+        str(tomo_align_test_message["align_z"]),
+        "-OutImod",
+        str(tomo_align_test_message["out_imod"]),
+        "-DarkTol",
+        str(tomo_align_test_message["dark_tol"]),
+    ]
+
+    # Check the expected calls were made
+    assert (
+        tmp_path / "Tomograms/job006/tomograms/test_stack_xy_shift_plot.json"
+    ).is_file()
+    assert mock_subprocess.call_count == 2
+    mock_subprocess.assert_any_call(
+        [
+            "newstack",
+            "-fileinlist",
+            f"{tmp_path}/Tomograms/job006/tomograms/test_stack_newstack.txt",
+            "-output",
+            tomo_align_test_message["stack_file"],
+            "-quiet",
+        ],
+        capture_output=True,
+    )
+    mock_subprocess.assert_any_call(
+        aretomo_command,
+        capture_output=True,
+    )
+
+    # Check resizing and rotating
+    assert mock_resize.call_count == 2
+    mock_resize.assert_any_call(
+        tmp_path / "Tomograms/job006/tomograms/test_stack_Vol.mrc", int(530 / 4)
+    )
+    mock_resize.assert_any_call(
+        tmp_path / "Tomograms/job006/tomograms/test_stack_2ND_Vol.mrc", int(530 / 2)
+    )
+    mock_rotate.assert_not_called()
+
+    # Check the angle file
+    assert (tmp_path / "Tomograms/job006/tomograms/test_stack_TLT.txt").is_file()
+    with open(
+        tmp_path / "Tomograms/job006/tomograms/test_stack_TLT.txt", "r"
+    ) as angfile:
+        angles_data = angfile.read()
+    assert angles_data == "11.50  1\n12.50  2\n"  # Tilt offset added
+
+    # No need to check all sent messages
+    assert offline_transport.send.call_count == 15
+    offline_transport.send.assert_any_call(
+        "node_creator",
+        {
+            "experiment_type": "tomography",
+            "job_type": "relion.reconstructtomograms",
+            "input_file": f"{tmp_path}/MotionCorr/job002/Movies/Position_1_001_1.00.mrc",
+            "output_file": f"{tmp_path}/Tomograms/job006/tomograms/test_stack_Vol.mrc",
+            "relion_options": output_relion_options,
+            "command": " ".join(aretomo_command),
+            "stdout": "stdout",
+            "stderr": "stderr",
+            "success": True,
+        },
+    )
+    offline_transport.send.assert_any_call("success", {})
+
+
+@mock.patch("cryoemservices.services.tomo_align.subprocess.run")
+@mock.patch("cryoemservices.services.tomo_align.mrcfile")
+def test_tomo_align_service_dark_images(
+    mock_mrcfile,
+    mock_subprocess,
+    offline_transport,
+    tmp_path,
+):
+    """
+    Send a test message to TomoAlign for a case with dark images which are removed
+    """
+    mock_mrcfile.open().__enter__().header = {"nx": 3000, "ny": 4000}
+
+    header = {
+        "message-id": mock.sentinel,
+        "subscription": mock.sentinel,
+    }
+    tomo_align_test_message = {
+        "stack_file": f"{tmp_path}/Tomograms/job006/tomograms/test_stack.st",
+        "input_file_list": str(
+            [
+                [f"{tmp_path}/MotionCorr/job002/Movies/Position_1_001_0.0.mrc", "0.00"],
+                [
+                    f"{tmp_path}/MotionCorr/job002/Movies/Position_1_002_0.0.mrc",
+                    "12.00",
+                ],
+                [f"{tmp_path}/MotionCorr/job002/Movies/Position_1_003_0.0.mrc", "6.00"],
+                [f"{tmp_path}/MotionCorr/job002/Movies/Position_1_004_0.0.mrc", "9.00"],
+                [f"{tmp_path}/MotionCorr/job002/Movies/Position_1_005_0.0.mrc", "3.00"],
+            ]
+        ),
+        "vol_z": 1200,
+        "out_bin": 4,
+        "tilt_cor": 1,
+        "flip_vol": 1,
+        "pixel_size": 1,
+        "out_imod": 1,
+        "relion_options": {},
+    }
+    output_relion_options = dict(RelionServiceOptions())
+    output_relion_options["pixel_size"] = tomo_align_test_message["pixel_size"]
+    output_relion_options["pixel_size_downscaled"] = (
+        4 * tomo_align_test_message["pixel_size"]
+    )
+    output_relion_options["tomo_size_x"] = 3000
+    output_relion_options["tomo_size_y"] = 4000
+    output_relion_options["vol_z"] = 530
+
+    # Touch the expected input files
+    (tmp_path / "MotionCorr/job002/Movies").mkdir(parents=True)
+    for i in range(1, 6):
+        (tmp_path / f"MotionCorr/job002/Movies/Position_1_00{i}_0.0.mrc").touch()
+
+    # Set up the mock service
+    service = tomo_align.TomoAlign(
+        environment={"queue": ""}, transport=offline_transport
+    )
+    service.initializing()
+
+    x_tilts = ["1.2", "2.4", "3.2", "3.4", "4.2"]
+    y_tilts = ["2.3", "2.5", "4.3", "4.5", "6.3"]
+    tilt_angles = ["0.01", "12.01", "6.01", "9.01", "3.01"]
+
+    def write_aretomo_outputs(command, capture_output):
+        if command[0] != "AreTomo3":
+            return CompletedProcess("", returncode=0)
+        # Set up outputs: stack_Imod file like AreTomo, with exclusions and spaces
+        (tmp_path / "Tomograms/job006/tomograms/test_stack_Imod").mkdir(parents=True)
+        (tmp_path / "Tomograms/job006/tomograms/test_stack_Vol.mrc").touch()
+        with open(
+            tmp_path / "Tomograms/job006/tomograms/test_stack_Imod/tilt.com",
+            "w",
+        ) as dark_file:
+            dark_file.write("EXCLUDELIST 2, 5")
+        with open(
+            tmp_path / "Tomograms/job006/tomograms/test_stack.aln", "w"
+        ) as aln_file:
+            aln_file.write("# Thickness = 130\n")
+            for i in [0, 2, 3]:
+                aln_file.write(
+                    f"dummy 0 1000 {x_tilts[i]} {y_tilts[i]} 5 6 7 8 {tilt_angles[i]}\n"
+                )
+        return CompletedProcess(
+            "",
+            returncode=0,
+            stdout=(
+                "Rot center Z 100.0 200.0 3.1\n"
+                "Rot center Z 150.0 250.0 2.1\n"
+                "Tilt offset 1.1, CC: 0.5\n"
+                "Best tilt axis:   57, Score:   0.5\n"
+            ).encode("ascii"),
+            stderr="stderr".encode("ascii"),
+        )
+
+    mock_subprocess.side_effect = write_aretomo_outputs
+
+    # Send a message to the service
+    service.tomo_align(None, header=header, message=tomo_align_test_message)
+
+    # Check the aretomo call
+    aretomo_command = [
+        "AreTomo3",
+        "-Cmd",
+        "1",
+        "-InPrefix",
+        tomo_align_test_message["stack_file"],
+        "-OutDir",
+        f"{tmp_path}/Tomograms/job006/tomograms",
+        "-TiltCor",
+        "1",
+        "-TiltAxis",
+        "85",
+        "1",
+        "-AtBin",
+        str(tomo_align_test_message["out_bin"]),
+        "-PixSize",
+        "1.0",
+        "-VolZ",
+        str(tomo_align_test_message["vol_z"]),
+        "-ExtZ",
+        "400",
+        "-FlipVol",
+        str(tomo_align_test_message["flip_vol"]),
+        "-OutImod",
+        str(tomo_align_test_message["out_imod"]),
+    ]
+    mock_subprocess.assert_any_call(
+        aretomo_command,
+        capture_output=True,
+    )
+
+    # Check the angle file
+    assert (tmp_path / "Tomograms/job006/tomograms/test_stack_TLT.txt").is_file()
+    with open(
+        tmp_path / "Tomograms/job006/tomograms/test_stack_TLT.txt", "r"
+    ) as angfile:
+        angles_data = angfile.read()
+    assert angles_data == "0.00  1\n3.00  5\n6.00  3\n9.00  4\n12.00  2\n"
+
+    # Check that the correct messages were sent
+    assert offline_transport.send.call_count == 17
+    # Expect to get messages for three tilts, and not the excluded ones
+    for image in [1, 3, 4]:
+        offline_transport.send.assert_any_call(
+            "node_creator",
+            {
+                "job_type": "relion.excludetilts",
+                "experiment_type": "tomography",
+                "input_file": f"{tmp_path}/CtfFind/job003/Movies/Position_1_00{image}_0.0.mrc",
+                "output_file": f"{tmp_path}/ExcludeTiltImages/job004/tilts/Position_1_00{image}_0.0.mrc",
+                "relion_options": output_relion_options,
+                "command": "",
+                "stdout": "",
+                "stderr": "",
+                "success": True,
+            },
+        )
+        offline_transport.send.assert_any_call(
+            "node_creator",
+            {
+                "job_type": "relion.aligntiltseries.aretomo",
+                "experiment_type": "tomography",
+                "input_file": f"{tmp_path}/ExcludeTiltImages/job004/tilts/Position_1_00{image}_0.0.mrc",
+                "output_file": f"{tmp_path}/AlignTiltSeries/job005/tilts/Position_1_00{image}_0.0.mrc",
+                "relion_options": output_relion_options,
+                "command": "",
+                "stdout": "",
+                "stderr": "",
+                "results": {
+                    "TomoXTilt": "0.00",
+                    "TomoYTilt": tilt_angles[image - 1],
+                    "TomoZRot": "0.0",
+                    "TomoXShiftAngst": x_tilts[image - 1],
+                    "TomoYShiftAngst": y_tilts[image - 1],
+                },
+                "success": True,
+            },
+        )
+    offline_transport.send.assert_any_call(
+        "ispyb_connector",
+        {
+            "ispyb_command": "multipart_message",
+            "ispyb_command_list": [
+                {
+                    "ispyb_command": "insert_tomogram",
+                    "volume_file": "test_stack_Vol.mrc",
+                    "stack_file": tomo_align_test_message["stack_file"],
+                    "size_x": 750,
+                    "size_y": 1000,
+                    "size_z": int(530 / 4),
+                    "pixel_spacing": "4.0",
+                    "tilt_angle_offset": "1.1",
+                    "z_shift": "2.1",
+                    "file_directory": f"{tmp_path}/Tomograms/job006/tomograms",
+                    "central_slice_image": "test_stack_Vol_thumbnail.jpeg",
+                    "tomogram_movie": "test_stack_Vol_movie.png",
+                    "xy_shift_plot": "test_stack_xy_shift_plot.json",
+                    "proj_xy": "test_stack_Vol_projXY.jpeg",
+                    "proj_xz": "test_stack_Vol_projXZ.jpeg",
+                    "alignment_quality": "0.5",
+                },
+                {
+                    "ispyb_command": "insert_tilt_image_alignment",
+                    "psd_file": None,
+                    "refined_magnification": "1000.0",
+                    "refined_tilt_angle": "0.01",
+                    "refined_tilt_axis": "0.0",
+                    "path": f"{tmp_path}/MotionCorr/job002/Movies/Position_1_001_0.0.mrc",
+                },
+                {
+                    "ispyb_command": "insert_tilt_image_alignment",
+                    "psd_file": None,
+                    "refined_magnification": "1000.0",
+                    "refined_tilt_angle": "6.01",
+                    "refined_tilt_axis": "0.0",
+                    "path": f"{tmp_path}/MotionCorr/job002/Movies/Position_1_003_0.0.mrc",
+                },
+                {
+                    "ispyb_command": "insert_tilt_image_alignment",
+                    "psd_file": None,
+                    "refined_magnification": "1000.0",
+                    "refined_tilt_angle": "9.01",
+                    "refined_tilt_axis": "0.0",
+                    "path": f"{tmp_path}/MotionCorr/job002/Movies/Position_1_004_0.0.mrc",
+                },
+                {
+                    "ispyb_command": "insert_processed_tomogram",
+                    "file_path": f"{tmp_path}/Tomograms/job006/tomograms/test_stack.st",
+                    "processing_type": "Stack",
+                },
+                {
+                    "ispyb_command": "insert_processed_tomogram",
+                    "file_path": f"{tmp_path}/Tomograms/job006/tomograms/test_stack_alignment.jpeg",
+                    "processing_type": "Alignment",
+                },
+            ],
+        },
+    )
+    offline_transport.send.assert_any_call("success", {})
+
+
+@mock.patch("cryoemservices.services.tomo_align.subprocess.run")
+@mock.patch("cryoemservices.services.tomo_align.mrcfile")
+def test_tomo_align_service_all_dark(
+    mock_mrcfile,
+    mock_subprocess,
+    offline_transport,
+    tmp_path,
+):
+    """
+    Send a test message to TomoAlign for a case where all images are dark
+    """
+    mock_mrcfile.open().__enter__().header = {"nx": 3000, "ny": 4000}
+
+    header = {
+        "message-id": mock.sentinel,
+        "subscription": mock.sentinel,
+    }
+    tomo_align_test_message = {
+        "stack_file": f"{tmp_path}/Tomograms/job006/tomograms/test_stack.st",
+        "input_file_list": str(
+            [
+                [f"{tmp_path}/MotionCorr/job002/Movies/Position_1_001_0.0.mrc", "0.00"],
+                [
+                    f"{tmp_path}/MotionCorr/job002/Movies/Position_1_002_0.0.mrc",
+                    "-2.00",
+                ],
+                [f"{tmp_path}/MotionCorr/job002/Movies/Position_1_003_0.0.mrc", "2.00"],
+                [
+                    f"{tmp_path}/MotionCorr/job002/Movies/Position_1_004_0.0.mrc",
+                    "-4.00",
+                ],
+                [f"{tmp_path}/MotionCorr/job002/Movies/Position_1_005_0.0.mrc", "4.00"],
+            ]
+        ),
+        "vol_z": 1200,
+        "out_bin": 4,
+        "tilt_cor": 1,
+        "flip_vol": 1,
+        "pixel_size": 1,
+        "out_imod": 1,
+        "relion_options": {},
+    }
+
+    # Touch the expected input files
+    (tmp_path / "MotionCorr/job002/Movies").mkdir(parents=True)
+    for i in range(1, 6):
+        (tmp_path / f"MotionCorr/job002/Movies/Position_1_00{i}_0.0.mrc").touch()
+
+    # Set up the mock service
+    service = tomo_align.TomoAlign(
+        environment={"queue": ""}, transport=offline_transport
+    )
+    service.initializing()
+
+    def write_aretomo_outputs(command, capture_output):
+        if command[0] != "AreTomo3":
+            return CompletedProcess("", returncode=0)
+        # Set up outputs: stack_Imod file like AreTomo3, with exclusions and no spaces
+        (tmp_path / "Tomograms/job006/tomograms/test_stack_Imod").mkdir(parents=True)
+        (tmp_path / "Tomograms/job006/tomograms/test_stack_Vol.mrc").touch()
+        with open(
+            tmp_path / "Tomograms/job006/tomograms/test_stack_Imod/tilt.com", "w"
+        ) as dark_file:
+            dark_file.write("EXCLUDELIST 1,2,3,4,5")
+        with open(
+            tmp_path / "Tomograms/job006/tomograms/test_stack.aln", "w"
+        ) as aln_file:
+            aln_file.write("")
+        return CompletedProcess(
+            "",
+            returncode=0,
+            stdout=(
+                "Rot center Z 100.0 200.0 3.1\n"
+                "Rot center Z 150.0 250.0 2.1\n"
+                "Tilt offset 1.1, CC: 0.5\n"
+                "Best tilt axis:   57, Score:   0.5\n"
+            ).encode("ascii"),
+            stderr="stderr".encode("ascii"),
+        )
+
+    mock_subprocess.side_effect = write_aretomo_outputs
+
+    # Send a message to the service
+    service.tomo_align(None, header=header, message=tomo_align_test_message)
+
+    # Check the angle file
+    assert (tmp_path / "Tomograms/job006/tomograms/test_stack_TLT.txt").is_file()
+    with open(
+        tmp_path / "Tomograms/job006/tomograms/test_stack_TLT.txt", "r"
+    ) as angfile:
+        angles_data = angfile.read()
+    assert angles_data == "-4.00  4\n-2.00  2\n0.00  1\n2.00  3\n4.00  5\n"
+
+    # Check that the correct messages were sent
+    assert offline_transport.send.call_count == 11
+    # Expect to get messages for three tilts, and not the excluded ones
+    offline_transport.send.assert_any_call(
+        "ispyb_connector",
+        {
+            "ispyb_command": "multipart_message",
+            "ispyb_command_list": [
+                {
+                    "ispyb_command": "insert_tomogram",
+                    "volume_file": "test_stack_Vol.mrc",
+                    "stack_file": tomo_align_test_message["stack_file"],
+                    "size_x": 750,
+                    "size_y": 1000,
+                    "size_z": 300,
+                    "pixel_spacing": "4.0",
+                    "tilt_angle_offset": "1.1",
+                    "z_shift": "2.1",
+                    "file_directory": f"{tmp_path}/Tomograms/job006/tomograms",
+                    "central_slice_image": "test_stack_Vol_thumbnail.jpeg",
+                    "tomogram_movie": "test_stack_Vol_movie.png",
+                    "xy_shift_plot": "test_stack_xy_shift_plot.json",
+                    "proj_xy": "test_stack_Vol_projXY.jpeg",
+                    "proj_xz": "test_stack_Vol_projXZ.jpeg",
+                    "alignment_quality": "0.5",
+                },
+                {
+                    "ispyb_command": "insert_processed_tomogram",
+                    "file_path": f"{tmp_path}/Tomograms/job006/tomograms/test_stack.st",
+                    "processing_type": "Stack",
+                },
+                {
+                    "ispyb_command": "insert_processed_tomogram",
+                    "file_path": f"{tmp_path}/Tomograms/job006/tomograms/test_stack_alignment.jpeg",
+                    "processing_type": "Alignment",
+                },
+            ],
+        },
+    )
+    offline_transport.send.assert_any_call("success", {})
+
+
+@mock.patch("cryoemservices.services.tomo_align.subprocess.run")
+@mock.patch("cryoemservices.services.tomo_align.mrcfile")
+def test_tomo_align_service_fail_case(
+    mock_mrcfile,
+    mock_subprocess,
+    offline_transport,
+    tmp_path,
+):
+    """
+    Send a test message to TomoAlign with a simulated failure of AreTomo3
+    """
+    mock_mrcfile.open().__enter__().header = {"nx": 3000, "ny": 4000}
+
+    header = {
+        "message-id": mock.sentinel,
+        "subscription": mock.sentinel,
+    }
+    tomo_align_test_message = {
+        "aretomo_version": 3,
+        "stack_file": f"{tmp_path}/Tomograms/job006/tomograms/test_stack.st",
+        "path_pattern": None,
+        "input_file_list": str(
+            [
+                [f"{tmp_path}/MotionCorr/job002/Movies/Position_1_001_0.0.mrc", "1.00"],
+            ]
+        ),
+        "vol_z": 1200,
+        "tilt_axis": 90,
+        "tilt_cor": 1,
+        "flip_int": None,
+        "flip_vol": 1,
+        "flip_vol_post_reconstruction": False,
+        "kv": None,
+        "pixel_size": 1.1,
+        "refine_flag": -1,
+        "out_imod": 1,
+        "relion_options": {},
+    }
+    output_relion_options = dict(RelionServiceOptions())
+    output_relion_options["pixel_size"] = tomo_align_test_message["pixel_size"]
+    output_relion_options["pixel_size_downscaled"] = (
+        4 * tomo_align_test_message["pixel_size"]
+    )
+    output_relion_options["tomo_size_x"] = 3000
+    output_relion_options["tomo_size_y"] = 4000
+    output_relion_options["tilt_axis_angle"] = 86.0
+
+    # Touch the expected input files
+    (tmp_path / "MotionCorr/job002/Movies").mkdir(parents=True)
+    (tmp_path / "MotionCorr/job002/Movies/Position_1_001_0.0.mrc").touch()
+
+    # Set up the mock service
+    service = tomo_align.TomoAlign(
+        environment={"queue": ""}, transport=offline_transport
+    )
+    service.initializing()
+
+    def write_aretomo_outputs(command, capture_output):
+        if command[0] != "AreTomo3":
+            return CompletedProcess("", returncode=0)
+        # Make no outputs, as if AreTomo3 failed
+        return CompletedProcess(
+            "",
+            returncode=1,
+            stdout="stdout".encode("ascii"),
+            stderr="stderr".encode("ascii"),
+        )
+
+    mock_subprocess.side_effect = write_aretomo_outputs
+
+    # Send a message to the service
+    service.tomo_align(None, header=header, message=tomo_align_test_message)
+
+    aretomo_command = [
+        "AreTomo3",
+        "-Cmd",
+        "1",
+        "-InPrefix",
+        tomo_align_test_message["stack_file"],
+        "-OutDir",
+        f"{tmp_path}/Tomograms/job006/tomograms",
+        "-TiltCor",
+        "1",
+        "-TiltAxis",
+        "90.0",
+        "-1",
+        "-AtBin",
+        "4",
+        "-PixSize",
+        "1.1",
+        "-VolZ",
+        str(tomo_align_test_message["vol_z"]),
+        "-ExtZ",
+        "400",
+        "-FlipVol",
+        str(tomo_align_test_message["flip_vol"]),
+        "-OutImod",
+        str(tomo_align_test_message["out_imod"]),
+    ]
+
+    # Check the expected calls were made
+    assert mock_subprocess.call_count == 2
+    mock_subprocess.assert_any_call(
+        aretomo_command,
+        capture_output=True,
+    )
+
+    # Check that the correct messages were sent
+    assert offline_transport.send.call_count == 2
+    offline_transport.send.assert_any_call(
+        "node_creator",
+        {
+            "experiment_type": "tomography",
+            "job_type": "relion.reconstructtomograms",
+            "input_file": f"{tmp_path}/MotionCorr/job002/Movies/Position_1_001_0.0.mrc",
+            "output_file": f"{tmp_path}/Tomograms/job006/tomograms/test_stack_Vol.mrc",
+            "relion_options": output_relion_options | {"tilt_axis_angle": 85},
+            "command": " ".join(aretomo_command),
+            "stdout": "stdout",
+            "stderr": "stderr",
+            "success": False,
+        },
+    )
+    offline_transport.send.assert_any_call("failure", {})
+
+
+def test_parse_tomo_align_output(offline_transport):
+    """
+    Send test lines to the output parser
+    to check the rotations and offsets are being read in
+    """
+    service = tomo_align.TomoAlign(
+        environment={"queue": ""}, transport=offline_transport
+    )
+    service.initializing()
+
+    tomo_align.TomoAlign.parse_tomo_output(
+        service,
+        "Rot center Z 100.0 200.0 300.0\n"
+        "Rot center Z 150.0 250.0 350.0\n"
+        "Tilt offset 1.0, CC: 0.5\n"
+        "Best tilt axis:   57, Score:   0.07568",
+    )
+
+    assert service.rot_centre_z_list == ["300.0", "350.0"]
+    assert service.tilt_offset == 1.0
+    assert service.alignment_quality == 0.07568
+
+
+def test_resize_tomogram(tmp_path):
+    with mrcfile.new(tmp_path / "test.mrc") as mrc:
+        mrc.set_data(np.reshape(np.arange(64, dtype=np.float32), (4, 4, 4)))
+        mrc.header.mx = 4
+        mrc.header.my = 4
+        mrc.header.mz = 4
+        mrc.header.cella = (100, 50, 20)
+
+    tomo_align.resize_tomogram(tmp_path / "test.mrc", 2)
+
+    with mrcfile.open(tmp_path / "test.mrc") as mrc:
+        data = mrc.data
+        header = mrc.header
+
+    assert data.shape == (4, 2, 4)
+    assert header.mx == 4
+    assert header.my == 2
+    assert header.mz == 4
+    assert header.cella.x == 100
+    assert header.cella.y == 25
+    assert header.cella.z == 20