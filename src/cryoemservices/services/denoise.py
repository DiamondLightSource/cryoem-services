--- conflicted
+++ resolved
@@ -260,15 +260,6 @@
                 cryolo_dir = Path(denoise_params.output_dir)
         else:
             segmentation_dir = Path(denoise_params.volume).parent
-<<<<<<< HEAD
-        rw.send_to(
-            "segmentation",
-            {
-                "tomogram": str(denoised_full_path),
-                "output_dir": str(segmentation_dir),
-            },
-        )
-=======
             cryolo_dir = Path(denoise_params.volume).parent
         segmentation_parameters = {
             "tomogram": str(denoised_full_path),
@@ -281,19 +272,8 @@
             "cryolo_box_size": 40,
             "relion_options": dict(denoise_params.relion_options),
         }
-        if isinstance(rw, MockRW):
-            rw.transport.send(
-                destination="segmentation",
-                message=segmentation_parameters,
-            )
-            rw.transport.send(
-                destination="cryolo",
-                message=cryolo_parameters,
-            )
-        else:
-            rw.send_to("segmentation", segmentation_parameters)
-            rw.send_to("cryolo", cryolo_parameters)
->>>>>>> aa976545
+        rw.send_to("segmentation", segmentation_parameters)
+        rw.send_to("cryolo", cryolo_parameters)
 
         self.log.info(f"Done denoising for {denoise_params.volume}")
         rw.transport.ack(header)
