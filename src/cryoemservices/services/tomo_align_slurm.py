--- conflicted
+++ resolved
@@ -96,14 +96,11 @@
     # Logger name
     _logger_name = "cryoemservices.services.tomo_align_slurm"
 
-<<<<<<< HEAD
-=======
     def initializing(self):
         if not get_iris_state(self.log):
             exit()
         super().initializing()
 
->>>>>>> 1423b368
     def parse_tomo_output_file(self, tomo_output_file: Path):
         tomo_file = open(tomo_output_file, "r")
         lines = tomo_file.readlines()
