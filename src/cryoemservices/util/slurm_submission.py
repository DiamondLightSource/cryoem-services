--- conflicted
+++ resolved
@@ -119,14 +119,7 @@
     if api_version == "v0.0.38":
         slurm_config["environment"] = {"USER": user, "HOME": user_home}  # type: ignore
     else:
-<<<<<<< HEAD
-        slurm_config["environment"] = [
-            f"USER={user}",
-            f"HOME={user_home}",
-        ]  # type: ignore
-=======
         slurm_config["environment"] = [f"USER={user}", f"HOME={user_home}"]
->>>>>>> 4d196b65
 
     # Add slurm partition and cluster preferences if given
     if slurm_rest.get("partition"):
@@ -148,18 +141,12 @@
             slurm_json_job["memory_per_gpu"] = memory_request
         else:
             slurm_json_job["tres_per_task"] = "gres/gpu:1"
-<<<<<<< HEAD
-            slurm_json_job["memory_per_node"]["number"] = memory_request  # type: ignore
-    elif api_version == "v0.0.38":
-        slurm_json_job["memory_per_cpu"] = 1000
-=======
             slurm_json_job["memory_per_node"]["number"] = memory_request
     else:
         if api_version == "v0.0.38":
             slurm_json_job["memory_per_cpu"] = 1000
         else:
             slurm_json_job["memory_per_node"]["number"] = 1000 * cpus
->>>>>>> 4d196b65
 
     # Construct the job command and save the job script
     if use_singularity:
